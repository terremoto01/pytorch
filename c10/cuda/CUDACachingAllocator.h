--- conflicted
+++ resolved
@@ -182,7 +182,7 @@
 // may appear in both freed and allocated
 struct CheckpointDelta {
   std::vector<void*> ptrs_freed;
-  std::vector<void*> ptrs_allocated;
+  std::vector<at::DataPtr> dataptrs_allocd;
 };
 
 C10_CUDA_API void setAllocatorSettings(const std::string& env);
@@ -230,11 +230,7 @@
   virtual std::shared_ptr<AllocatorState> getCheckpointState(
       int device,
       MempoolId_t id) = 0;
-<<<<<<< HEAD
-  virtual std::vector<at::DataPtr> setCheckpointPoolState(
-=======
   virtual CheckpointDelta setCheckpointPoolState(
->>>>>>> 7662e715
       int device,
       std::shared_ptr<AllocatorState> pps) = 0;
   virtual std::string name() = 0;
@@ -310,11 +306,7 @@
   return get()->getCheckpointState(device, id);
 }
 
-<<<<<<< HEAD
-inline std::vector<at::DataPtr> setCheckpointPoolState(
-=======
 inline CheckpointDelta setCheckpointPoolState(
->>>>>>> 7662e715
     int device,
     std::shared_ptr<AllocatorState> pps) {
   return get()->setCheckpointPoolState(device, pps);
