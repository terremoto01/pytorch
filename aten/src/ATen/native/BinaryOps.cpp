#include <ATen/native/BinaryOps.h>

#include <ATen/ATen.h>
#include <ATen/Dispatch.h>
#include <ATen/MemoryOverlap.h>
#include <ATen/NativeFunctions.h>
#include <ATen/native/TensorIterator.h>

namespace at {
namespace native {

DEFINE_DISPATCH(add_stub);
DEFINE_DISPATCH(sub_stub);
DEFINE_DISPATCH(mul_stub);
DEFINE_DISPATCH(div_stub);
DEFINE_DISPATCH(atan2_stub);
DEFINE_DISPATCH(logical_xor_stub);

static constexpr char alpha_mismatch_err[] =
  "For integral input tensors, argument alpha must not be a floating point number.";

Tensor& add_out(Tensor& result, const Tensor& self, const Tensor& other, Scalar alpha) {
  auto iter = TensorIterator::binary_op(result, self, other,
    /*check_mem_overlap=*/true);
  TORCH_CHECK(! alpha.isBoolean() || iter.dtype() == ScalarType::Bool, "Boolean alpha only supported for boolean results");
  TORCH_CHECK(isFloatingType(iter.dtype()) || alpha.isIntegral(true), alpha_mismatch_err);
  add_stub(iter.device_type(), iter, alpha);
  TORCH_INTERNAL_ASSERT(result.scalar_type() == iter.output().dtype());
  return result;
}

Tensor add(const Tensor& self, const Tensor& other, Scalar alpha) {
  Tensor result;
<<<<<<< HEAD
  if (other.is_sparse()) {
    auto promotedType = at::result_type(self, other);
    result = at::empty({0}, self.options().dtype(promotedType));
    return native::add_out(result, self, other, alpha);
  }
=======
>>>>>>> 2c525a1c
  auto iter = TensorIterator::binary_op(result, self, other);
  TORCH_CHECK(! alpha.isBoolean() || iter.dtype() == ScalarType::Bool, "Boolean alpha only supported for boolean results");
  TORCH_CHECK(isFloatingType(iter.dtype()) || alpha.isIntegral(true), alpha_mismatch_err);
  add_stub(iter.device_type(), iter, alpha);
  return iter.output();
}

Tensor& add_(Tensor& self, const Tensor& other, Scalar alpha) {
  return native::add_out(self, self, other, alpha);
}

Tensor& div_out(Tensor& result, const Tensor& self, const Tensor& other) {
  auto iter = TensorIterator::binary_op(result, self, other,
    /*check_mem_overlap=*/true);
  div_stub(iter.device_type(), iter);
  return result;
}

Tensor div(const Tensor& self, const Tensor& other) {
  Tensor result;
<<<<<<< HEAD
  if (self.is_sparse()) {
    auto promotedType = at::result_type(self, other);
    result = at::empty({0}, self.options().dtype(promotedType));
    return native::div_out(result, self, other);
  }
=======
>>>>>>> 2c525a1c
  auto iter = TensorIterator::binary_op(result, self, other);
  div_stub(iter.device_type(), iter);
  return iter.output();
}

Tensor& div_(Tensor& self, const Tensor& other) {
  return native::div_out(self, self, other);
}

Tensor& mul_out(Tensor& result, const Tensor& self, const Tensor& other) {
  auto iter = TensorIterator::binary_op(result, self, other,
    /*check_mem_overlap=*/true);
  mul_stub(iter.device_type(), iter);
  return result;
}

Tensor mul(const Tensor& self, const Tensor& other) {
  Tensor result;
<<<<<<< HEAD
  if (self.is_sparse() || other.is_sparse()) {
    auto promotedType = at::result_type(self, other);
    result = at::empty({0}, self.options().dtype(promotedType));
    return native::mul_out(result, self, other);
  }
=======
>>>>>>> 2c525a1c
  auto iter = TensorIterator::binary_op(result, self, other);
  mul_stub(iter.device_type(), iter);
  return iter.output();
}

Tensor& mul_(Tensor& self, const Tensor& other) {
  return native::mul_out(self, self, other);
}

// Basic checking for all sub functions.
static inline void sub_check(const Tensor& self, const Tensor& other) {
  TORCH_CHECK(self.scalar_type() != kBool || other.scalar_type() != kBool,
              "Subtraction, the `-` operator, with two bool tensors is not supported. "
              "Use the `^` or `logical_xor()` operator instead.")
  TORCH_CHECK(self.scalar_type() != kBool && other.scalar_type() != kBool,
              "Subtraction, the `-` operator, with a bool tensor is not supported. "
              "If you are trying to invert a mask, use the `~` or `logical_not()` operator instead.");
}

Tensor& sub_out(Tensor& result, const Tensor& self, const Tensor& other, Scalar alpha) {
  sub_check(self, other);
  auto iter = TensorIterator::binary_op(result, self, other,
    /*check_mem_overlap=*/true);
  TORCH_CHECK(isFloatingType(iter.dtype()) || alpha.isIntegral(false), alpha_mismatch_err);
  sub_stub(iter.device_type(), iter, alpha);
  TORCH_INTERNAL_ASSERT(result.scalar_type() == iter.output().dtype());
  return result;
}

Tensor sub(const Tensor& self, const Tensor& other, Scalar alpha) {
  sub_check(self, other);
  Tensor result;
<<<<<<< HEAD
  if (other.is_sparse()) {
    auto promotedType = at::result_type(self, other);
    result = at::empty({0}, self.options().dtype(promotedType));
    return native::sub_out(result, self, other, alpha);
  }
=======
>>>>>>> 2c525a1c
  auto iter = TensorIterator::binary_op(result, self, other);
  TORCH_CHECK(isFloatingType(iter.dtype()) || alpha.isIntegral(false), alpha_mismatch_err);
  sub_stub(iter.device_type(), iter, alpha);
  return iter.output();
}

Tensor& sub_(Tensor& self, const Tensor& other, Scalar alpha) {
  return native::sub_out(self, self, other, alpha);
}

Tensor rsub(const Tensor& self, const Tensor& other, Scalar alpha) {
  return native::sub(other, self, alpha);
}

Tensor& atan2_out(Tensor& result, const Tensor& self, const Tensor& other) {
  auto iter = TensorIterator::binary_op(result, self, other);
  atan2_stub(iter.device_type(), iter);
  return result;
}

Tensor atan2(const Tensor& self, const Tensor& other) {
  Tensor result = at::empty({0}, self.options());
  return native::atan2_out(result, self, other);
}

Tensor& atan2_(Tensor& self, const Tensor& other) {
  return native::atan2_out(self, self, other);
}

// These are still needed because we don't have C++ conversions from number
// types (int, float, etc.) to Tensor (only to Scalar). They're not exposed
// to Python.

static Tensor wrapped_scalar_tensor(Scalar scalar) {
  auto tensor = scalar_to_tensor(scalar);
  tensor.unsafeGetTensorImpl()->set_wrapped_number(true);
  return tensor;
}

Tensor add(const Tensor& self, Scalar other, Scalar alpha) {
  return native::add(self, wrapped_scalar_tensor(other), alpha);
}

Tensor& add_(Tensor& self, Scalar other, Scalar alpha) {
  return native::add_(self, wrapped_scalar_tensor(other), alpha);
}

// WARNING: There doesn't appear to be any testing for this function
// with sparse self input.
Tensor div(const Tensor& self, Scalar other) {
  return self.div(wrapped_scalar_tensor(other)); // redispatch!
}

// WARNING: This function, with a sparse self, is currently only
// exercised by DistributedDataParallelTest.test_sparse_gradients
// (you need to exercise it from C++, because this overload is never
// used for Python)
Tensor& div_(Tensor& self, Scalar other) {
  return self.div_(wrapped_scalar_tensor(other)); // redispatch!
}

Tensor mul(const Tensor& self, Scalar other) {
  return native::mul(self, wrapped_scalar_tensor(other));
}

Tensor& mul_(Tensor& self, Scalar other) {
  return native::mul_(self, wrapped_scalar_tensor(other));
}

Tensor sub(const Tensor& self, Scalar other, Scalar alpha) {
  return native::sub(self, wrapped_scalar_tensor(other), alpha);
}

Tensor& sub_(Tensor& self, Scalar other, Scalar alpha) {
  return native::sub_(self, wrapped_scalar_tensor(other), alpha);
}

Tensor rsub(const Tensor& self, Scalar other, Scalar alpha) {
  return native::rsub(self, wrapped_scalar_tensor(other), alpha);
}

Tensor& logical_xor_out(Tensor& result, const Tensor& self, const Tensor& other) {
  TORCH_CHECK(self.scalar_type() == kBool && other.scalar_type() == kBool,
              "logical_xor currently only supports bool tensors.");
  TORCH_CHECK(result.scalar_type() == kBool,
              "The output tensor of logical_xor must be a bool tensor.");
  auto iter = TensorIterator::binary_op(result, self, other,
    /*check_internal_overlap=*/true);
  logical_xor_stub(iter.device_type(), iter);
  return result;
}

Tensor logical_xor(const Tensor& self, const Tensor& other) {
  Tensor result = at::empty({0}, self.options());
  at::logical_xor_out(result, self, other);
  return result;
}

Tensor& logical_xor_(Tensor& self, const Tensor& other) {
  return native::logical_xor_out(self, self, other);
}

}
}  // namespace at<|MERGE_RESOLUTION|>--- conflicted
+++ resolved
@@ -31,14 +31,6 @@
 
 Tensor add(const Tensor& self, const Tensor& other, Scalar alpha) {
   Tensor result;
-<<<<<<< HEAD
-  if (other.is_sparse()) {
-    auto promotedType = at::result_type(self, other);
-    result = at::empty({0}, self.options().dtype(promotedType));
-    return native::add_out(result, self, other, alpha);
-  }
-=======
->>>>>>> 2c525a1c
   auto iter = TensorIterator::binary_op(result, self, other);
   TORCH_CHECK(! alpha.isBoolean() || iter.dtype() == ScalarType::Bool, "Boolean alpha only supported for boolean results");
   TORCH_CHECK(isFloatingType(iter.dtype()) || alpha.isIntegral(true), alpha_mismatch_err);
@@ -59,14 +51,6 @@
 
 Tensor div(const Tensor& self, const Tensor& other) {
   Tensor result;
-<<<<<<< HEAD
-  if (self.is_sparse()) {
-    auto promotedType = at::result_type(self, other);
-    result = at::empty({0}, self.options().dtype(promotedType));
-    return native::div_out(result, self, other);
-  }
-=======
->>>>>>> 2c525a1c
   auto iter = TensorIterator::binary_op(result, self, other);
   div_stub(iter.device_type(), iter);
   return iter.output();
@@ -85,14 +69,6 @@
 
 Tensor mul(const Tensor& self, const Tensor& other) {
   Tensor result;
-<<<<<<< HEAD
-  if (self.is_sparse() || other.is_sparse()) {
-    auto promotedType = at::result_type(self, other);
-    result = at::empty({0}, self.options().dtype(promotedType));
-    return native::mul_out(result, self, other);
-  }
-=======
->>>>>>> 2c525a1c
   auto iter = TensorIterator::binary_op(result, self, other);
   mul_stub(iter.device_type(), iter);
   return iter.output();
@@ -125,14 +101,6 @@
 Tensor sub(const Tensor& self, const Tensor& other, Scalar alpha) {
   sub_check(self, other);
   Tensor result;
-<<<<<<< HEAD
-  if (other.is_sparse()) {
-    auto promotedType = at::result_type(self, other);
-    result = at::empty({0}, self.options().dtype(promotedType));
-    return native::sub_out(result, self, other, alpha);
-  }
-=======
->>>>>>> 2c525a1c
   auto iter = TensorIterator::binary_op(result, self, other);
   TORCH_CHECK(isFloatingType(iter.dtype()) || alpha.isIntegral(false), alpha_mismatch_err);
   sub_stub(iter.device_type(), iter, alpha);
