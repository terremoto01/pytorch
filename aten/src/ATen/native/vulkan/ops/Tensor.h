--- conflicted
+++ resolved
@@ -26,15 +26,6 @@
       : stage{stage_flags}, access{access_flags} {}
 };
 
-<<<<<<< HEAD
-enum class StorageType {
-  TEXTURE_3D,
-  TEXTURE_2D,
-  BUFFER,
-};
-
-=======
->>>>>>> f649bbe2
 class vTensorStorage final {
  public:
   // Do not allow empty vTensorStorage construction
@@ -42,22 +33,9 @@
 
   vTensorStorage(
       api::Context* context,
-<<<<<<< HEAD
-      const StorageType storage_type,
+      const api::StorageType storage_type,
       const IntArrayRef sizes,
       const at::ScalarType dtype);
-=======
-      IntArrayRef sizes,
-      const api::StorageType storage_type,
-      const TensorOptions& options);
-  vTensorStorage(
-      api::Context* context,
-      IntArrayRef sizes,
-      const api::StorageType storage_type,
-      const TensorOptions& options,
-      double q_scale,
-      int64_t q_zero_point);
->>>>>>> f649bbe2
 
   vTensorStorage(const vTensorStorage&) = delete;
   vTensorStorage& operator=(const vTensorStorage&) = delete;
@@ -73,17 +51,13 @@
   // Context
   api::Context* context_;
 
-  StorageType storage_type_;
+  api::StorageType storage_type_;
 
   // Resource sizings
   api::utils::uvec3 extents_;
   int64_t buffer_length_;
 
   // Image Texture
-<<<<<<< HEAD
-=======
-  api::StorageType storage_type_;
->>>>>>> f649bbe2
   mutable api::VulkanImage image_;
   mutable api::VulkanBuffer buffer_;
 
@@ -115,35 +89,17 @@
   vTensor(
       api::Context* context,
       IntArrayRef sizes,
-<<<<<<< HEAD
-=======
-      const TensorOptions& options);
-
-  vTensor(
-      api::Context* context,
-      IntArrayRef sizes,
-      const api::StorageType storage_type,
-      const TensorOptions& options);
-
-  vTensor(
-      api::Context* const context,
-      const IntArrayRef sizes,
->>>>>>> f649bbe2
       const TensorOptions& options,
-      const StorageType storage_type = StorageType::TEXTURE_3D);
+      const api::StorageType storage_type = api::StorageType::TEXTURE_3D);
 
   // Default constructor with quantization parameters
   vTensor(
       api::Context* const context,
       const IntArrayRef sizes,
-<<<<<<< HEAD
-=======
-      const api::StorageType storage_type,
->>>>>>> f649bbe2
       const TensorOptions& options,
       double q_scale,
       int64_t q_zero_point,
-      const StorageType storage_type = StorageType::TEXTURE_3D);
+      const api::StorageType storage_type = api::StorageType::TEXTURE_3D);
 
   // Used for passing buffer sizes and strides data to shaders
   struct BufferMetadata {
