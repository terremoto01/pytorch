//  Copyright © 2022 Apple Inc.

#include <ATen/ATen.h>
#include <ATen/Tensor.h>
#include <ATen/Utils.h>
#include <ATen/mps/MPSStream.h>
#include <ATen/native/LinearAlgebraUtils.h>
#include <ATen/native/mps/OperationUtils.h>
#include <torch/library.h>

#ifdef __OBJC__
#include <MetalPerformanceShaders/MetalPerformanceShaders.h>
#endif

namespace at::native {

Tensor dot_mps(const Tensor& self, const Tensor& other) {
  TORCH_CHECK(self.scalar_type() != ScalarType::Long, "MPS: dot op doesn't support int64 input")

  using namespace mps;
  using CachedGraph = MPSBinaryCachedGraph;
  auto output = at::native::empty_mps({}, self.scalar_type(), c10::nullopt, kMPS, c10::nullopt, c10::nullopt);

<<<<<<< HEAD
=======
  struct CachedGraph : public MPSCachedGraph {
    CachedGraph(MPSGraph* graph) : MPSCachedGraph(graph) {}
    MPSGraphTensor* selfTensor_ = nil;
    MPSGraphTensor* otherTensor_ = nil;
    MPSGraphTensor* outputTensor_ = nil;
  };
>>>>>>> 279ada51
  MPSGraphCache* cache_ = MPSGraphCache::getInstance();

  MPSStream* stream = at::mps::getCurrentMPSStream();

  @autoreleasepool {
    string key = "dot_mps" + getTensorsStringKey({self, other});

    CachedGraph* cachedGraph = static_cast<CachedGraph*>(cache_->LookUp(key));
    if (!cachedGraph) {
      mps::MPSCachedGraph* tmpCachedGraph = cache_->CreateCachedGraph(key, ^mps::MPSCachedGraph*() {
        CachedGraph* newCachedGraph = nil;

        @autoreleasepool {
          MPSGraph* mpsGraph = mps::make_mps_graph();
          newCachedGraph = new CachedGraph(mpsGraph);

          MPSGraphTensor* selfTensor = mps::mpsGraphRankedPlaceHolder(mpsGraph, self);
          MPSGraphTensor* otherTensor = mps::mpsGraphRankedPlaceHolder(mpsGraph, other);

          MPSGraphTensor* castSelf = nil;
          MPSGraphTensor* castOther = nil;

          if (self.scalar_type() == ScalarType::Short || self.scalar_type() == ScalarType::Byte ||
              self.scalar_type() == ScalarType::Char) {
            castSelf = [mpsGraph castTensor:selfTensor toType:MPSDataTypeInt32 name:@"castSelfTensor"];
            castOther = [mpsGraph castTensor:otherTensor toType:MPSDataTypeInt32 name:@"castOtherTensor"];
          } else {
            castSelf = selfTensor;
            castOther = otherTensor;
          }

          MPSGraphTensor* dot = [mpsGraph multiplicationWithPrimaryTensor:castSelf
                                                          secondaryTensor:castOther
                                                                     name:@"multiplication"];

          MPSGraphTensor* dotProductTensor = [mpsGraph reductionSumWithTensor:dot axes:nil name:@"dotProduct"];

          if (self.scalar_type() == ScalarType::Short || self.scalar_type() == ScalarType::Byte ||
              self.scalar_type() == ScalarType::Char)
            dotProductTensor = [mpsGraph castTensor:dotProductTensor
                                             toType:getMPSDataType(self)
                                               name:@"castDotProductTensor"];

          newCachedGraph->inputTensor_ = selfTensor;
          newCachedGraph->otherTensor_ = otherTensor;
          newCachedGraph->outputTensor_ = dotProductTensor;
        }
        return newCachedGraph;
      });
      cachedGraph = static_cast<CachedGraph*>(tmpCachedGraph);
    }

    Placeholder selfPlaceholder = Placeholder(cachedGraph->inputTensor_, self);
    Placeholder otherPlaceholder = Placeholder(cachedGraph->otherTensor_, other);
    Placeholder outputPlaceholder = Placeholder(cachedGraph->outputTensor_, output);

    NSDictionary<MPSGraphTensor*, MPSGraphTensorData*>* feeds = @{
      selfPlaceholder.getMPSGraphTensor() : selfPlaceholder.getMPSGraphTensorData(),
      otherPlaceholder.getMPSGraphTensor() : otherPlaceholder.getMPSGraphTensorData(),
    };

    NSDictionary<MPSGraphTensor*, MPSGraphTensorData*>* results =
        @{outputPlaceholder.getMPSGraphTensor() : outputPlaceholder.getMPSGraphTensorData()};

    runMPSGraph(stream, cachedGraph->graph(), feeds, results);
  }

  return output;
}

Tensor& addmv_out_mps_impl(const Tensor& self,
                           const Tensor& mat,
                           const Tensor& vec,
                           const Scalar& beta_,
                           const Scalar& alpha_,
                           Tensor& result) {
  using namespace mps;

  TORCH_CHECK(mat.is_mps());
  TORCH_CHECK(vec.is_mps());
  TORCH_CHECK(result.is_mps());
  TORCH_CHECK(self.is_mps());

  c10::MaybeOwned<Tensor> self_ = expand_size(self, {mat.size(0)});
  auto betaval = beta_.toComplexDouble();

  struct CachedGraph : public mps::MPSCachedGraph {
    CachedGraph(MPSGraph* graph) : MPSCachedGraph(graph) {}
    MPSGraphTensor* selfTensor_ = nil;
    MPSGraphTensor* matMulVecTensor_ = nil;
    MPSGraphTensor* outputTensor_ = nil;
  };
  mps::MPSGraphCache* cache_ = mps::MPSGraphCache::getInstance();

  MPSStream* stream = at::mps::getCurrentMPSStream();
  Tensor matMulVec = mm(mat, vec.unsqueeze(1)).squeeze(1);

  @autoreleasepool {
    string key = "addmv_out_mps_impl" + getTensorsStringKey({self, matMulVec}) + ":" + to_string(beta_.toDouble()) +
        ":" + to_string(alpha_.toDouble());
    CachedGraph* cachedGraph = nil;
    if (!cachedGraph) {
      mps::MPSCachedGraph* tmpCachedGraph = cache_->CreateCachedGraph(key, ^mps::MPSCachedGraph*() {
        CachedGraph* newCachedGraph = nil;

        @autoreleasepool {
          MPSGraph* mpsGraph = mps::make_mps_graph();
          newCachedGraph = new CachedGraph(mpsGraph);

          MPSGraphTensor* matMulVecTensor = mps::mpsGraphRankedPlaceHolder(mpsGraph, matMulVec);
          MPSGraphTensor* selfTensor = mps::mpsGraphRankedPlaceHolder(mpsGraph, self);

          // Intermediates for beta and alpha
          MPSGraphTensor* alphaTensor = [mpsGraph constantWithScalar:alpha_.toDouble()
                                                            dataType:getMPSScalarType(mat.scalar_type())];

          // Intermediates for multiplying by beta and alpha
          MPSGraphTensor* productTimesAlphaTensor = [mpsGraph multiplicationWithPrimaryTensor:matMulVecTensor
                                                                              secondaryTensor:alphaTensor
                                                                                         name:@"MM/alpha*(mat@vec)"];
          newCachedGraph->outputTensor_ = productTimesAlphaTensor;

          if (betaval != 0.0) {
            MPSGraphTensor* betaTensor = [mpsGraph constantWithScalar:beta_.toDouble()
                                                             dataType:getMPSScalarType(self.scalar_type())];

            MPSGraphTensor* selfTimesBetaTensor = [mpsGraph multiplicationWithPrimaryTensor:selfTensor
                                                                            secondaryTensor:betaTensor
                                                                                       name:@"MM/beta*input"];

            MPSGraphTensor* outputTensor = [mpsGraph additionWithPrimaryTensor:productTimesAlphaTensor
                                                               secondaryTensor:selfTimesBetaTensor
                                                                          name:@"MM/beta*input + alpha*(mat@vec)"];

            newCachedGraph->outputTensor_ = outputTensor;
          }

          newCachedGraph->selfTensor_ = selfTensor;
          newCachedGraph->matMulVecTensor_ = matMulVecTensor;
        }
        return newCachedGraph;
      });
      cachedGraph = static_cast<CachedGraph*>(tmpCachedGraph);
    }

    Placeholder matMulVecPlaceholder = Placeholder(cachedGraph->matMulVecTensor_, matMulVec);
    Placeholder outputPlaceholder = Placeholder(cachedGraph->outputTensor_, result);

    NSMutableDictionary<MPSGraphTensor*, MPSGraphTensorData*>* feeds = [NSMutableDictionary dictionary];
    feeds[matMulVecPlaceholder.getMPSGraphTensor()] = matMulVecPlaceholder.getMPSGraphTensorData();
    if (betaval != 0.0) {
      Placeholder selfPlaceholder = Placeholder(cachedGraph->selfTensor_, self);
      feeds[selfPlaceholder.getMPSGraphTensor()] = selfPlaceholder.getMPSGraphTensorData();
    }

    NSDictionary<MPSGraphTensor*, MPSGraphTensorData*>* results =
        @{outputPlaceholder.getMPSGraphTensor() : outputPlaceholder.getMPSGraphTensorData()};

    mps::runMPSGraph(stream, cachedGraph->graph(), feeds, results);
  }

  return result;
}

TORCH_IMPL_FUNC(addmv_out_mps)
(const Tensor& self,
 const Tensor& mat,
 const Tensor& vec,
 const Scalar& beta_,
 const Scalar& alpha_,
 const Tensor& result) {
  addmv_out_mps_impl(self, mat, vec, beta_, alpha_, const_cast<Tensor&>(result));
}

} // namespace at::native<|MERGE_RESOLUTION|>--- conflicted
+++ resolved
@@ -21,15 +21,13 @@
   using CachedGraph = MPSBinaryCachedGraph;
   auto output = at::native::empty_mps({}, self.scalar_type(), c10::nullopt, kMPS, c10::nullopt, c10::nullopt);
 
-<<<<<<< HEAD
-=======
-  struct CachedGraph : public MPSCachedGraph {
-    CachedGraph(MPSGraph* graph) : MPSCachedGraph(graph) {}
-    MPSGraphTensor* selfTensor_ = nil;
-    MPSGraphTensor* otherTensor_ = nil;
-    MPSGraphTensor* outputTensor_ = nil;
+  struct CachedGraph : public MPSCachedGraph
+  {
+      CachedGraph(MPSGraph *graph) : MPSCachedGraph(graph) {}
+      MPSGraphTensor* selfTensor_ = nil;
+      MPSGraphTensor* otherTensor_ = nil;
+      MPSGraphTensor* outputTensor_ = nil;
   };
->>>>>>> 279ada51
   MPSGraphCache* cache_ = MPSGraphCache::getInstance();
 
   MPSStream* stream = at::mps::getCurrentMPSStream();
