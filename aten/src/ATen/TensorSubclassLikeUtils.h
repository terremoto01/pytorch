#pragma once
#include <ATen/ATen.h>
#include <ATen/core/IListRef.h>

namespace at {

// Note [Tensor-subclass-like Tensors]
// Tensor-subclass-like is defined as:
// - a Tensor subclass (via __torch_dispatch__ in Python or extending
//   TensorImpl in C++)
// - anything else that shares the same perils as Tensor subclasses.
//   For example, many Tensor subclasses do not have storage and meta Tensors
//   do not have storage either, so meta Tensors belong here.
//
// We should ensure that PyTorch internals supports Tensor-subclass-like
// objects. In particular, Tensor-subclass-like objects struggle with two
// classes of operations that are problematic for Tensor subclasses:
// 1. Because some Tensor subclasses do not have storage, .item() or
//    .data_ptr() calls are not good.
// 2. Certain in-place operations can eliminate the typing of the Tensor
//    subclass. For example:
//    >>> torch.zeros(input.sizes(), grad.options()).diag().copy_(input)
//    If input is a Tensor subclass, then the above ends up either erroring out
//    or returning a regular non-Tensor-subclass Tensor!

constexpr auto kFunctorchWrappedTensors = DispatchKeySet(
    {DispatchKey::FuncTorchGradWrapper, DispatchKey::FuncTorchBatched});

constexpr auto kTensorSubclassLike =
    kFunctorchWrappedTensors |
    DispatchKeySet(
        {// WARNING: DO NOT put combined backend component + functionality keys
         // here, you will incorrectly always match on the functionality key
         // no matter the backend component
         DispatchKey::Batched,
         DispatchKey::Sparse,
         DispatchKey::SparseCsrCPU,
         DispatchKey::SparseCsrCUDA,
         DispatchKey::Python}) |
    DispatchKeySet(BackendComponent::MetaBit);

inline bool isTensorSubclassLike(const Tensor& tensor) {
  auto key_set = tensor.unsafeGetTensorImpl()->key_set();
  return !(key_set & kTensorSubclassLike).empty();
}

inline bool areAnyTensorSubclassLike(TensorList tensors) {
  return std::any_of(tensors.begin(), tensors.end(), isTensorSubclassLike);
}

<<<<<<< HEAD
inline bool areAnyOptionalTensorSubclassLike(IOptTensorListRef tensors) {
  return std::any_of(tensors.begin(), tensors.end(), [](const auto& opt_tensor) {
    return (opt_tensor.has_value() && isTensorSubclassLike(*opt_tensor));
  });
=======
inline bool areAnyOptionalTensorSubclassLike(
    const c10::List<c10::optional<Tensor>>& tensors) {
  return std::any_of(
      tensors.begin(), tensors.end(), [](const optional<Tensor>& opt_tensor) {
        return (
            opt_tensor.has_value() && isTensorSubclassLike(opt_tensor.value()));
      });
>>>>>>> 71a21be7
}

} // namespace at<|MERGE_RESOLUTION|>--- conflicted
+++ resolved
@@ -48,20 +48,11 @@
   return std::any_of(tensors.begin(), tensors.end(), isTensorSubclassLike);
 }
 
-<<<<<<< HEAD
 inline bool areAnyOptionalTensorSubclassLike(IOptTensorListRef tensors) {
-  return std::any_of(tensors.begin(), tensors.end(), [](const auto& opt_tensor) {
-    return (opt_tensor.has_value() && isTensorSubclassLike(*opt_tensor));
-  });
-=======
-inline bool areAnyOptionalTensorSubclassLike(
-    const c10::List<c10::optional<Tensor>>& tensors) {
   return std::any_of(
-      tensors.begin(), tensors.end(), [](const optional<Tensor>& opt_tensor) {
-        return (
-            opt_tensor.has_value() && isTensorSubclassLike(opt_tensor.value()));
+      tensors.begin(), tensors.end(), [](const auto& opt_tensor) {
+        return (opt_tensor.has_value() && isTensorSubclassLike(*opt_tensor));
       });
->>>>>>> 71a21be7
 }
 
 } // namespace at