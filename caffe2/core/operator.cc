--- conflicted
+++ resolved
@@ -95,23 +95,13 @@
 // NOLINTNEXTLINE(cppcoreguidelines-pro-type-member-init)
 OperatorBase::OperatorBase(
     const c10::FunctionSchema& fn_schema,
-<<<<<<< HEAD
     c10::ArrayRef<c10::IValue> inputs,
-    c10::ArrayRef<caffe2::Tensor> outputs)
+    std::vector<caffe2::Tensor> outputs)
     // NOLINTNEXTLINE(performance-move-const-arg)
     : fn_schema_(make_unique<c10::FunctionSchema>(std::move(fn_schema))),
       newstyle_inputs_(inputs),
-      output_tensors_(outputs.vec()),
+      output_tensors_(std::move(outputs)),
       input_size_(newstyle_inputs_.compute_input_size()) {
-=======
-    std::vector<c10::IValue> inputs,
-    std::vector<caffe2::Tensor> outputs)
-    // NOLINTNEXTLINE(performance-move-const-arg)
-    : fn_schema_(make_unique<c10::FunctionSchema>(std::move(fn_schema))),
-      newstyle_inputs_(std::move(inputs)),
-      output_tensors_(std::move(outputs)),
-      input_size_(compute_input_size_(newstyle_inputs_)) {
->>>>>>> 1ffe56a1
   input_tensors_.resize(input_size_);
 }
 #endif
