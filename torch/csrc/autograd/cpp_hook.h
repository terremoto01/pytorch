#pragma once
#include <ATen/Tensor.h>
#include <torch/csrc/autograd/function_hook.h>
#include <functional>
#include <memory>

namespace torch { namespace autograd {

<<<<<<< HEAD
/// This struct exists so that AutogradMeta can simply forward-declare
/// CppHooksList
struct CppHooksList {
  std::vector<std::function<at::Tensor(const at::Tensor&)>> hooks_list_;
};

struct CppFunctionPreHook : public FunctionPreHook {
  CppFunctionPreHook(std::shared_ptr<CppHooksList> hooks, int value_idx);
  std::vector<at::Tensor> operator()(const std::vector<at::Tensor>& values) override;
=======
using hooks_list = std::vector<std::function<Variable(const Variable&)>>;

struct CppFunctionPreHook : public FunctionPreHook {
  CppFunctionPreHook(const std::shared_ptr<hooks_list> &hooks, int value_idx);
  variable_list operator()(const variable_list& values) override;
>>>>>>> 14716414

  std::shared_ptr<hooks_list> hooks_;
  int value_idx_;
};
}} // namespace torch::autograd<|MERGE_RESOLUTION|>--- conflicted
+++ resolved
@@ -6,23 +6,11 @@
 
 namespace torch { namespace autograd {
 
-<<<<<<< HEAD
-/// This struct exists so that AutogradMeta can simply forward-declare
-/// CppHooksList
-struct CppHooksList {
-  std::vector<std::function<at::Tensor(const at::Tensor&)>> hooks_list_;
-};
-
-struct CppFunctionPreHook : public FunctionPreHook {
-  CppFunctionPreHook(std::shared_ptr<CppHooksList> hooks, int value_idx);
-  std::vector<at::Tensor> operator()(const std::vector<at::Tensor>& values) override;
-=======
-using hooks_list = std::vector<std::function<Variable(const Variable&)>>;
+using hooks_list = std::vector<std::function<at::Tensor(const at::Tensor&)>>;
 
 struct CppFunctionPreHook : public FunctionPreHook {
   CppFunctionPreHook(const std::shared_ptr<hooks_list> &hooks, int value_idx);
-  variable_list operator()(const variable_list& values) override;
->>>>>>> 14716414
+  variable_list operator()(const std::vector<at::Tensor>& values) override;
 
   std::shared_ptr<hooks_list> hooks_;
   int value_idx_;
