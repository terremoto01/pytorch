--- conflicted
+++ resolved
@@ -339,12 +339,9 @@
     def sym_float(self) -> "SymNode":  # noqa: F811
         return self._sym_float()  # type: ignore[attr-defined]
 
-<<<<<<< HEAD
     def sym_int(self) -> "SymNode":  # noqa: F811
         return self._sym_int()  # type: ignore[attr-defined]
 
-=======
->>>>>>> 3ace14eb
     def ceil(self) -> "SymNode":  # noqa: F811
         return self._ceil()  # type: ignore[attr-defined]
 
@@ -1096,16 +1093,10 @@
     # This is useful for testing when you don't care about the boilerplate
     # guards, and it may be helpful for user output too (be careful though;
     # some equality guards are nontrivial!  It would be nice to get simplified
-<<<<<<< HEAD
-    # output to print them too)
-    def produce_guards(self, placeholders, sources,
-                       source_ref=lambda n: n.name(), *, simplified=False) -> List[str]:
-=======
     # output to print them too).  It's private because it's not
     # intended for normal use
     def produce_guards(self, placeholders, sources,
                        source_ref=lambda n: n.name(), *, _simplified=False) -> List[str]:
->>>>>>> 3ace14eb
         # It took a lot of sweat to figure out the algorithm here.  Let's
         # explain how it works.
         #
@@ -1220,11 +1211,7 @@
         #    stored on the placeholder.  Given a placeholder (s0*2, s1),
         #    if we have an input (2, 3), we must show s0*2 == 2 and s1 == 3.
         #    This does a lot of work: it covers duck sizing and equality guards.
-<<<<<<< HEAD
-        if not simplified:
-=======
         if not _simplified:
->>>>>>> 3ace14eb
             for source, expr in input_guards:
                 # Small optimization
                 if (
@@ -1249,11 +1236,7 @@
                 raise
 
         # 3. Every symbol must not be equal to 0/1
-<<<<<<< HEAD
-        if not simplified:
-=======
         if not _simplified:
->>>>>>> 3ace14eb
             for sources in symbol_to_source.values():
                 assert sources
                 # We must assert that each symbol is not zero or one, as we make
