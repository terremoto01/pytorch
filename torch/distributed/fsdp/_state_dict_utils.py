--- conflicted
+++ resolved
@@ -21,7 +21,7 @@
 )
 
 from ._fsdp_extensions import _ext_chunk_tensor, _ext_pre_load_state_dict_transform
-from ._fsdp_extensions import _extensions as _users_extensions
+from ._fsdp_extensions import _extensions as _user_extensions
 from .flat_param import (
     FlatParamHandle,
 )
@@ -291,14 +291,9 @@
         )
 
     nonsharded_tensors = []
-<<<<<<< HEAD
-    shared_fqns = [fqn for fqn, _, _ in self._shared_param_fqns]
+    shared_fqns = [fqn for fqn, _, _ in module._shared_param_fqns]
     loaded_shapes = []
-    for fqn, _, _ in self._param_fqns:
-=======
-    shared_fqns = [fqn for fqn, _, _ in module._shared_param_fqns]
     for fqn, _, _ in module._param_fqns:
->>>>>>> 1ffb968d
         full_fqn = f"{prefix}{FSDP.FSDP_WRAPPED_MODULE}.{fqn}"
         param = state_dict.pop(full_fqn)
         if fqn in shared_fqns:
@@ -345,7 +340,7 @@
     assert all(s1 == s2 for s1, s2 in zip(loaded_shapes, flat_param._shapes)), (
         f"The original shapes in FSDP are {flat_param._shapes}. "
         f"The loaded shapes are {loaded_shapes}. "
-        f"FSDP extension is {'NOT' if _users_extensions is None else ''} None."
+        f"FSDP extension is {'NOT' if _user_extensions is None else ''} None."
     )
     assert flat_param.numel() == loaded_flat_tensor.numel(), (
         f"The loaded local chunk has different numel({loaded_flat_tensor.numel()}) "
