--- conflicted
+++ resolved
@@ -11,11 +11,6 @@
 from torch.ao.nn.intrinsic import ConvReLU3d
 from torch.ao.nn.intrinsic import LinearBn1d
 from torch.ao.nn.intrinsic import LinearReLU
-<<<<<<< HEAD
-from torch.ao.nn.intrinsic import LinearLeakyReLU
-from torch.ao.nn.intrinsic import LinearTanh
-=======
->>>>>>> 0fb739ed
 from torch.ao.nn.intrinsic.modules.fused import _FusedModule  # noqa: F401
 
 __all__ = [
@@ -32,9 +27,4 @@
     'ConvReLU3d',
     'LinearBn1d',
     'LinearReLU',
-<<<<<<< HEAD
-    'LinearLeakyReLU',
-    'LinearTanh',
-=======
->>>>>>> 0fb739ed
 ]