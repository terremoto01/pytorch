--- conflicted
+++ resolved
@@ -6322,17 +6322,6 @@
         ('div', torch.rand(S, S, S, dtype=torch.cdouble) + 1e-1, (3.14j,), 'complex_constant', (True,)),
         ('div', uniform_scalar(1e-1j, requires_grad=True), (3.14j,), 'complex_scalar_constant', (True,)),
         ('t', (1, 2), NO_ARGS, '', (False,)),
-<<<<<<< HEAD
-        ('reshape', (S, S, S), (S * S, S), '', (False,)),
-        ('reshape', (torch.Size([S * S, S]),), (S, S, S), 'size', (False,)),
-        ('reshape', (S,), (S,), '1d', (False,)),
-        ('reshape', (), (dont_convert(()),), 'scalar_to_scalar', (False,)),
-        ('reshape', (), (1,), 'scalar_to_1d', (False,)),
-        ('reshape_as', (S, S, S), (non_differentiable(torch.rand(S * S, S)),)),
-        ('reshape_as', (), (non_differentiable(torch.tensor(42.)),), 'scalar'),
-        ('reshape_as', (), (non_differentiable(torch.rand(1, 1)),), 'scalar_to_dims'),
-=======
->>>>>>> 8703bfaf
         ('kthvalue', (S, S, S), (2,)),
         ('kthvalue', (S, S, S), (2, 1,), 'dim', (), [1]),
         ('kthvalue', (S, S, S), (2, 1, True,), 'keepdim_dim', (), [1]),
