import builtins
import collections
import math
import operator
import warnings

from collections.abc import Iterable
from enum import Enum
from functools import partial, reduce, singledispatch, wraps
from typing import Callable, List, Optional, overload, Sequence, Tuple, Union

import torch

import torch._prims as prims
import torch._prims_common as utils
from torch._prims_common import (
    check,
    DeviceLikeType,
    Dim,
    DimsSequenceType,
    DimsType,
    dtype_to_type,
    ELEMENTWISE_TYPE_PROMOTION_KIND,
    FloatLike,
    IntLike,
    is_weakly_lesser_type,
    Number,
    NumberType,
    REDUCTION_OUTPUT_TYPE_KIND,
    ShapeType,
    StrideType,
    TensorLike,
    TensorLikeType,
    TensorOrNumberLikeType,
    TensorSequenceType,
)
from torch._prims_common.wrappers import (
    _maybe_convert_to_dtype,
    _maybe_resize_out,
    _safe_copy_out,
    elementwise_type_promotion_wrapper,
    elementwise_unary_scalar_wrapper,
    out_wrapper,
)
from torch.fx.experimental.symbolic_shapes import sym_float, sym_int

# Experimental module containing prototype Python references for existing
#   PyTorch operations.

__all__ = [
    #
    # Elementwise Unary References
    #
    "abs",
    "acos",
    "acosh",
    "asinh",
    "asin",
    "atan",
    "atanh",
    "bitwise_not",
    # "cbrt",  # No corresponding torch operation
    "ceil",
    "conj_physical",
    "cos",
    "cosh",
    "digamma",
    "erf",
    "erfinv",
    "erfc",
    "exp",
    "expm1",
    "exp2",
    "fill",
    "floor",
    "frac",
    "index_add",
    "index_copy",
    "index_copy_",
    "index_select",
    "index_fill",
    "index_fill_",
    "isfinite",
    "isinf",
    "isnan",
    "isreal",
    "i0",
    "lgamma",
    "log",
    "log1p",
    "log2",
    "log10",
    "log_softmax",
    "nan_to_num",
    "neg",
    "positive",
    "reciprocal",
    "round",  # TODO: model kwargs
    "sigmoid",
    "sgn",
    "sign",
    "signbit",
    "sin",
    "sinc",
    "sinh",
    "softmax",
    "sqrt",
    "square",
    "tan",
    "tanh",
    "trace",
    "trunc",
    #
    # Elementwise Binary References
    #
    "add",
    "atan2",
    "bitwise_and",
    "bitwise_left_shift",
    "bitwise_or",
    "bitwise_right_shift",
    "bitwise_xor",
    "clamp_min",
    # "complex",
    "copysign",
    "div",
    "eq",
    "float_power",
    "floor_divide",
    "fmax",
    "fmin",
    "fmod",
    "gcd",
    "ge",
    "gt",
    "heaviside",
    "hypot",
    "igamma",
    "igammac",
    "imag",
    "isclose",
    "lcm",
    # 'ldexp',
    "le",
    "logical_and",
    "logical_not",
    "logical_or",
    "logical_xor",
    "lt",
    # 'max', # implement with reductions
    "maximum",
    # 'min', # implement with reductions
    "minimum",
    "mul",
    "ne",
    "nextafter",
    # 'polar',  # abs, cos, sin
    "pow",
    "real",
    "rpow",
    "remainder",
    "rsub",
    "rtruediv",
    "rfloordiv",
    "sub",
    "true_divide",
    "trunc_divide",
    "xlogy",
    #
    # Elementwise Ternary References
    #
    "addcdiv",
    "addcmul",
    "clamp",
    #
    # Conditional references
    #
    "masked_fill",
    "where",
    #
    # Data conversion and movement references
    #
    "clone",
    "copy_to",  # TODO: add OpInfo (or implement .to)
    "item",  # TODO: add OpInfo
    "to",
    #
    # Reduction ops
    #
    "all",
    "amax",
    "amin",
    "any",
    "mean",
    "std_mean",
    "var_mean",
    "sum",
    "sum_to_size",
    "prod",
    "var",
    #
    # Linear algebra ops
    #
    "addr",
    #
    # View & Shape Ops
    #
    "atleast_1d",
    "atleast_2d",
    "atleast_3d",
    "as_strided",
    "broadcast_shapes",
    "broadcast_tensors",
    "broadcast_to",
    "cat",
    "chunk",
    "column_stack",
    "conj",
    "constant_pad_nd",
    "contiguous",
    "diag_embed",
    "diag",
    "diagonal",
    "diagonal_copy",
    "diagonal_scatter",
    "dsplit",
    "dstack",
    "expand",
    "expand_as",
    "flatten",
    "flip",
    "fliplr",
    "flipud",
    "hsplit",
    "hstack",
    "meshgrid",
    "movedim",
    "narrow",
    "narrow_copy",
    "native_layer_norm",
    "permute",
    "ravel",
    "repeat",
    "reshape",
    "roll",
    "rot90",
    "rsqrt",
    "stack",
    "swap_axes",  # alias for transpose
    "squeeze",
    "t",
    "T",
    "tensor_split",
    "transpose",
    "unfold",
    "unfold_copy",
    "unsqueeze",
    "view",
    "vsplit",
    "vstack",
    "unflatten",
    "unbind",
    "triu",
    "tril",
    "triu_indices",
    "tril_indices",
    #
    # Tensor Creation
    #
    "arange",
    "empty",
    "empty_like",
    "empty_strided",
    "eye",
    "full",
    "full_like",
    "linspace",
    "logspace",
    "ones",
    "ones_like",
    "randn",
    "scalar_tensor",
    "zeros",
    "zeros_like",
    #
    # Randomness References
    #
    "uniform",  # TODO: add OpInfo -- and testing for randomness?
    #
    # Test-related functions
    #
    "allclose",
    "equal",  # TODO: add OpInfo
    #
    # Statistical operations
    #
    "bucketize",
]

Tensor = torch.Tensor
DispatchKey = torch._C.DispatchKey  # type: ignore[attr-defined]


def _broadcast_shapes(*_shapes):
    shapes = tuple(
        (x,) if isinstance(x, IntLike) else x
        for x in filter(lambda x: x is not None, _shapes)
    )

    # Short-circuits on no input
    if len(shapes) == 0:
        return None

    # Type checking
    # TODO: make common validations available as utils
    for shape in shapes:
        assert isinstance(shape, Sequence)

    # Computes common shape
    common_shape = [
        1,
    ] * reduce(max, (len(shape) for shape in shapes))
    for arg_idx, shape in enumerate(shapes):
        for idx in range(-1, -1 - len(shape), -1):
            if common_shape[idx] == 1:
                if shape[idx] < 0:
                    raise ValueError(
                        "Attempting to broadcast a dimension with negative length!"
                    )
                common_shape[idx] = shape[idx]
            elif shape[idx] != 1:
                if common_shape[idx] != shape[idx]:
                    raise RuntimeError(
                        f"Attempting to broadcast a dimension of length {shape[idx]} at {idx}! "
                        f"Mismatching argument at index {arg_idx} had {shape}; but expected shape "
                        f"should be broadcastable to {common_shape}"
                    )

    return common_shape


def _maybe_broadcast(*args, preserve_cpu_scalar_tensors=True):
    # Computes common shape
    common_shape = _broadcast_shapes(
        *map(lambda t: t.shape if isinstance(t, TensorLike) else None, args)
    )

    def __maybe_broadcast(x, shape):
        if x is None:
            return None
        elif isinstance(x, Number):
            return x
        elif isinstance(x, TensorLike):
            if preserve_cpu_scalar_tensors and utils.is_cpu_scalar_tensor(x):
                return x

            if not utils.same_shape(x.shape, common_shape):
                return x.expand(common_shape)

            return x
        else:
            raise RuntimeError(
                "Unexpected type when broadcasting: " + str(type(x)) + "!"
            )

    return tuple(__maybe_broadcast(x, common_shape) for x in args)


# Utilities should come BEFORE this import
from torch._decomp import register_decomposition

#
# Elementwise unary references
#

infer_aten_op = object()

# TODO: add type promotion support
def _make_elementwise_unary_reference(
    type_promotion_kind,
    *,
    aten_op=infer_aten_op,
    extra_meta=None,
) -> Callable:
    def inner(prim: Callable):
        nonlocal aten_op

        @wraps(prim)
        @out_wrapper()
        @elementwise_unary_scalar_wrapper
        @elementwise_type_promotion_wrapper(
            type_promoting_args=("a",),
            type_promotion_kind=type_promotion_kind,
        )
        def _ref(a: TensorLikeType) -> TensorLikeType:
            if not isinstance(a, TensorLike):
                raise RuntimeError(
                    "Expected a tensor input for an elementwise unary operation!"
                )

            if extra_meta is not None:
                extra_meta(a)

            return prim(a)

        if aten_op is infer_aten_op:
            aten_op = getattr(torch.ops.aten, prim.__name__)
        if aten_op is not None:
            register_decomposition(aten_op)(_ref)

        return _ref

    return inner


@_make_elementwise_unary_reference(ELEMENTWISE_TYPE_PROMOTION_KIND.COMPLEX_TO_FLOAT)
def abs(a):
    return prims.abs(a)


@_make_elementwise_unary_reference(ELEMENTWISE_TYPE_PROMOTION_KIND.INT_TO_FLOAT)
def acos(a):
    return prims.acos(a)


@_make_elementwise_unary_reference(ELEMENTWISE_TYPE_PROMOTION_KIND.INT_TO_FLOAT)
def acosh(a):
    return prims.acosh(a)


@_make_elementwise_unary_reference(ELEMENTWISE_TYPE_PROMOTION_KIND.INT_TO_FLOAT)
def asin(a):
    return prims.asin(a)


@_make_elementwise_unary_reference(ELEMENTWISE_TYPE_PROMOTION_KIND.INT_TO_FLOAT)
def asinh(a):
    return prims.asinh(a)


@_make_elementwise_unary_reference(ELEMENTWISE_TYPE_PROMOTION_KIND.INT_TO_FLOAT)
def atan(a):
    return prims.atan(a)


@_make_elementwise_unary_reference(ELEMENTWISE_TYPE_PROMOTION_KIND.INT_TO_FLOAT)
def atanh(a):
    return prims.atanh(a)


@_make_elementwise_unary_reference(ELEMENTWISE_TYPE_PROMOTION_KIND.DEFAULT)
def bitwise_not(a):
    return prims.bitwise_not(a)


@_make_elementwise_unary_reference(ELEMENTWISE_TYPE_PROMOTION_KIND.DEFAULT)
def ceil(a):
    return prims.ceil(a)


@register_decomposition(torch.ops.aten.conj_physical)
@out_wrapper()
def conj_physical(input: TensorLikeType):
    if not utils.is_complex_dtype(input.dtype):
        return input
    return prims.conj_physical(input)


@_make_elementwise_unary_reference(ELEMENTWISE_TYPE_PROMOTION_KIND.INT_TO_FLOAT)
def cos(a):
    return prims.cos(a)


@_make_elementwise_unary_reference(ELEMENTWISE_TYPE_PROMOTION_KIND.INT_TO_FLOAT)
def cosh(a):
    return prims.cosh(a)


@_make_elementwise_unary_reference(ELEMENTWISE_TYPE_PROMOTION_KIND.INT_TO_FLOAT)
def digamma(a):
    return prims.digamma(a)


@_make_elementwise_unary_reference(ELEMENTWISE_TYPE_PROMOTION_KIND.INT_TO_FLOAT)
def erf(a):
    return prims.erf(a)


@_make_elementwise_unary_reference(ELEMENTWISE_TYPE_PROMOTION_KIND.INT_TO_FLOAT)
def erfinv(a):
    return prims.erf_inv(a)


@_make_elementwise_unary_reference(ELEMENTWISE_TYPE_PROMOTION_KIND.INT_TO_FLOAT)
def erfc(a):
    return prims.erfc(a)


@_make_elementwise_unary_reference(ELEMENTWISE_TYPE_PROMOTION_KIND.INT_TO_FLOAT)
def exp(a):
    return prims.exp(a)


@_make_elementwise_unary_reference(ELEMENTWISE_TYPE_PROMOTION_KIND.INT_TO_FLOAT)
def expm1(a):
    return prims.expm1(a)


@_make_elementwise_unary_reference(ELEMENTWISE_TYPE_PROMOTION_KIND.INT_TO_FLOAT)
def exp2(a):
    return prims.exp2(a)


# Fill has its own implementation because it has a value parameter
# CompositeImplicitAutograd - don't register decomp
@out_wrapper()
@elementwise_type_promotion_wrapper(
    type_promoting_args=("a,"),
    type_promotion_kind=ELEMENTWISE_TYPE_PROMOTION_KIND.NO_OPMATH,
)
def fill(a: TensorLikeType, value: NumberType) -> TensorLikeType:

    assert isinstance(a, TensorLike)
    assert isinstance(value, Number)

    python_type = utils.dtype_to_type(a.dtype)
    if not utils.is_weakly_lesser_type(type(value), python_type):
        msg = "value argument of type {0} cannot be safely cast to type {1}!".format(
            type(value), python_type
        )
        raise ValueError(msg)

    return prims.fill(a, value)


def fill_(a: TensorLikeType, value: NumberType) -> TensorLikeType:
    r = prims.fill(a, value)
    prims.copy_to(a, r)
    return a


def zero_(a: TensorLikeType) -> TensorLikeType:
    r = prims.fill(a, 0)
    prims.copy_to(a, r)
    return a


@_make_elementwise_unary_reference(ELEMENTWISE_TYPE_PROMOTION_KIND.DEFAULT)
def floor(a):
    return prims.floor(a)


@_make_elementwise_unary_reference(ELEMENTWISE_TYPE_PROMOTION_KIND.DEFAULT)
def frac(x: TensorLikeType) -> TensorLikeType:
    trunc_x = mul(floor(abs(x)), sign(x))
    return sub(x, trunc_x)


# imag does not use _make_elementwise_unary_reference because it does not support out
def imag(a: TensorLikeType) -> TensorLikeType:
    assert isinstance(a, TensorLike)
    utils.check(
        utils.is_complex_dtype(a.dtype), lambda: "imag only supports complex tensors."
    )
    return prims.imag(a)


@_make_elementwise_unary_reference(
    ELEMENTWISE_TYPE_PROMOTION_KIND.ALWAYS_BOOL,
    aten_op=None,  # CompositeImplicitAutograd
)
def isfinite(a: TensorLikeType) -> TensorLikeType:
    if utils.is_float_dtype(a.dtype) or utils.is_complex_dtype(a.dtype):
        return prims.isfinite(a)

    return ones_like(a, dtype=torch.bool)


@_make_elementwise_unary_reference(ELEMENTWISE_TYPE_PROMOTION_KIND.ALWAYS_BOOL)
def isinf(a: TensorLikeType) -> TensorLikeType:
    if utils.is_complex_dtype(a.dtype):
        return logical_or(isinf(real(a)), isinf(imag(a)))
    return logical_not(logical_or(isnan(a), isfinite(a)))


@_make_elementwise_unary_reference(ELEMENTWISE_TYPE_PROMOTION_KIND.ALWAYS_BOOL)
def isposinf(a: TensorLikeType) -> TensorLikeType:
    utils.check(
        not utils.is_complex_dtype(a.dtype),
        lambda: f"Complex dtype is not supported for isposinf, got dtype {a.dtype}",
    )
    if utils.is_float_dtype(a.dtype):
        return eq(a, float("inf"))
    return zeros_like(a, dtype=torch.bool)


@_make_elementwise_unary_reference(ELEMENTWISE_TYPE_PROMOTION_KIND.ALWAYS_BOOL)
def isneginf(a: TensorLikeType) -> TensorLikeType:
    utils.check(
        not utils.is_complex_dtype(a.dtype),
        lambda: f"Complex dtype is not supported for isneginf, got dtype {a.dtype}",
    )
    if utils.is_float_dtype(a.dtype):
        return eq(a, float("-inf"))
    return zeros_like(a, dtype=torch.bool)


@_make_elementwise_unary_reference(ELEMENTWISE_TYPE_PROMOTION_KIND.ALWAYS_BOOL)
def isnan(a: TensorLikeType) -> TensorLikeType:
    return prims.ne(a, a)


@_make_elementwise_unary_reference(
    ELEMENTWISE_TYPE_PROMOTION_KIND.ALWAYS_BOOL,
    aten_op=None,  # CompositeImplicitAutograd
)
def isreal(a: TensorLikeType) -> TensorLikeType:
    if utils.is_complex_dtype(a.dtype):
        return torch.imag(a) == 0
    return torch.ones_like(a, dtype=torch.bool)


# TODO: if this is special maybe it should be defined there and imported here?
@_make_elementwise_unary_reference(
    ELEMENTWISE_TYPE_PROMOTION_KIND.INT_TO_FLOAT, aten_op=torch.ops.aten.special_i0
)
def i0(a):
    return prims.bessel_i0(a)


@_make_elementwise_unary_reference(ELEMENTWISE_TYPE_PROMOTION_KIND.INT_TO_FLOAT)
def lgamma(a):
    return prims.lgamma(a)


# alias
mvlgamma = torch.special.multigammaln  # type: ignore[has-type]


@_make_elementwise_unary_reference(ELEMENTWISE_TYPE_PROMOTION_KIND.INT_TO_FLOAT)
def log(a):
    return prims.log(a)


@_make_elementwise_unary_reference(ELEMENTWISE_TYPE_PROMOTION_KIND.INT_TO_FLOAT)
def log1p(a):
    return prims.log1p(a)


@_make_elementwise_unary_reference(ELEMENTWISE_TYPE_PROMOTION_KIND.INT_TO_FLOAT)
def log2(a):
    return prims.log2(a)


@_make_elementwise_unary_reference(ELEMENTWISE_TYPE_PROMOTION_KIND.INT_TO_FLOAT)
def log10(a):
    return prims.log10(a)


# CompositeImplicitAutograd - don't register decomp
@out_wrapper()
def log_softmax(
    a: TensorLikeType,
    dim: int,
    dtype: Optional[torch.dtype] = None,
) -> TensorLikeType:
    result_dtype = dtype or a.dtype
    computation_dtype = utils.get_computation_dtype(result_dtype)
    a_ = _maybe_convert_to_dtype(a, computation_dtype)
    return _maybe_convert_to_dtype(a_ - logsumexp(a_, dim, keepdim=True), result_dtype)  # type: ignore[return-value]


@out_wrapper()
def logsumexp(
    a: TensorLikeType,
    dim: DimsType,
    keepdim: bool = False,
) -> TensorLikeType:
    dim = utils.canonicalize_dims(a.ndim, dim)
    # ATen specifies int[1] type dims which expands integers to tuples of length 1
    if not isinstance(dim, Iterable):
        dim = (dim,)
    if utils.is_float_dtype(a.dtype) or utils.is_complex_dtype(a.dtype):
        # For float and complex dtypes, we shift input to exp by a constant to avoid overflow
        a_max = amax(a, dim, keepdim=True)
        a_max = where(abs(a_max) == float("inf"), 0.0, a_max)
        a_max_squeezed = prims.squeeze(a_max, dim) if not keepdim else a_max
        result = log(sum(exp(a - a_max), dim, keepdim=keepdim)) + a_max_squeezed
    else:
        # This case covers boolean and integer dtypes and we use non-stabilized computation
        result = log(sum(exp(a), dim, keepdim=keepdim))
    return result


@register_decomposition(torch.ops.aten.nan_to_num)
@out_wrapper()
def nan_to_num(
    a: TensorLikeType,
    nan: Optional[NumberType] = 0.0,
    posinf: Optional[NumberType] = None,
    neginf: Optional[NumberType] = None,
) -> TensorLikeType:
    assert isinstance(a, TensorLike)

    if utils.is_boolean_dtype(a.dtype) or utils.is_integer_dtype(a.dtype):
        return clone(a)

    if nan is None:
        nan = 0.0

    if posinf is None:
        posinf = prims.maximum_value(a.dtype)

    if neginf is None:
        neginf = prims.minimum_value(a.dtype)

    result = where(isnan(a), nan, a)

    is_neg = signbit(a)
    is_neginf = bitwise_and(isinf(a), is_neg)
    result = where(is_neginf, neginf, result)

    is_posinf = bitwise_and(isinf(a), bitwise_not(is_neg))
    result = where(is_posinf, posinf, result)
    return result


def _neg_meta(a: TensorLikeType):
    if a.dtype is torch.bool:
        msg = "neg is not supported on bool tensors."
        raise RuntimeError(msg)


@_make_elementwise_unary_reference(
    ELEMENTWISE_TYPE_PROMOTION_KIND.DEFAULT, extra_meta=_neg_meta
)
def neg(a):
    return prims.neg(a)


# positive does not use _make_elementwise_unary_reference because it does not support out
# CompositeImplicitAutograd - don't register decomp
def positive(a: TensorLikeType) -> TensorLikeType:
    assert isinstance(a, TensorLike)
    if a.dtype is torch.bool:
        msg = "positive does not support bool tensors."
        raise RuntimeError(msg)
    return a


# real does not use _make_elementwise_unary_reference because it does not support out
def real(a: TensorLikeType) -> TensorLikeType:
    assert isinstance(a, TensorLike)
    if utils.is_complex_dtype(a.dtype):
        return prims.real(a)
    return a


@_make_elementwise_unary_reference(ELEMENTWISE_TYPE_PROMOTION_KIND.INT_TO_FLOAT)
def reciprocal(a):
    return prims.reciprocal(a)


# TODO: round takes additional kwargs
@_make_elementwise_unary_reference(
    ELEMENTWISE_TYPE_PROMOTION_KIND.DEFAULT,
    aten_op=None,  # TODO: this does need a decomp, but kwarg handling is needed
)
def round(a):
    return prims.round(a)


@_make_elementwise_unary_reference(ELEMENTWISE_TYPE_PROMOTION_KIND.INT_TO_FLOAT)
def rsqrt(a):
    return prims.rsqrt(a)


@_make_elementwise_unary_reference(ELEMENTWISE_TYPE_PROMOTION_KIND.INT_TO_FLOAT)
def sigmoid(a: TensorLikeType) -> TensorLikeType:
    return true_divide(1, add(1, exp(neg(a))))


@_make_elementwise_unary_reference(ELEMENTWISE_TYPE_PROMOTION_KIND.DEFAULT)
def sgn(a):
    if utils.is_complex_dtype(a.dtype):
        a_abs = a.abs()
        return torch.where(a_abs == 0, 0, a / a_abs)
    else:
        return a.sign()


@_make_elementwise_unary_reference(ELEMENTWISE_TYPE_PROMOTION_KIND.DEFAULT)
def sign(a):
    return prims.sign(a)


@_make_elementwise_unary_reference(ELEMENTWISE_TYPE_PROMOTION_KIND.ALWAYS_BOOL)
def signbit(a):
    return prims.signbit(a)


@_make_elementwise_unary_reference(ELEMENTWISE_TYPE_PROMOTION_KIND.INT_TO_FLOAT)
def sin(a):
    return prims.sin(a)


# Autograd note: This will give the right first derivative at zero (by chance),
# but not the right second derivative
@_make_elementwise_unary_reference(ELEMENTWISE_TYPE_PROMOTION_KIND.INT_TO_FLOAT)
def sinc(a):
    a = math.pi * a
    return torch.where(a == 0, 1, torch.sin(a) / a)


@_make_elementwise_unary_reference(ELEMENTWISE_TYPE_PROMOTION_KIND.INT_TO_FLOAT)
def sinh(a):
    return prims.sinh(a)


@_make_elementwise_unary_reference(ELEMENTWISE_TYPE_PROMOTION_KIND.INT_TO_FLOAT)
def sqrt(a):
    return prims.sqrt(a)


@_make_elementwise_unary_reference(
    ELEMENTWISE_TYPE_PROMOTION_KIND.BOOL_TO_LONG,
    aten_op=None,  # CompositeImplicitAutograd,
)
def square(a: TensorLikeType) -> TensorLikeType:
    return mul(a, a)


@_make_elementwise_unary_reference(ELEMENTWISE_TYPE_PROMOTION_KIND.INT_TO_FLOAT)
def tan(a):
    return prims.tan(a)


@_make_elementwise_unary_reference(ELEMENTWISE_TYPE_PROMOTION_KIND.INT_TO_FLOAT)
def tanh(a):
    return prims.tanh(a)


@_make_elementwise_unary_reference(ELEMENTWISE_TYPE_PROMOTION_KIND.DEFAULT)
def trunc(a):
    return prims.trunc(a)


def _make_elementwise_binary_reference(
    prim: Callable,
    *,
    type_promotion_kind,
    aten_op=infer_aten_op,
    has_out=True,
    supports_lhs_python_scalar=True,
    supports_rhs_python_scalar=True,
    supports_two_python_scalars=False,
) -> Callable:
    @elementwise_type_promotion_wrapper(
        type_promoting_args=("a", "b"),
        type_promotion_kind=type_promotion_kind,
    )
    def _ref(
        a: Union[Tensor, NumberType],
        b: Union[Tensor, NumberType],
    ) -> Tensor:
        if not supports_lhs_python_scalar and isinstance(a, Number):
            raise ValueError(
                "Received a lhs Python scalar to an elementwise binary operation that does not accept lhs scalars!"
            )

        if not supports_rhs_python_scalar and isinstance(b, Number):
            raise ValueError(
                "Received a rhs Python scalar to an elementwise binary operation that does not accept rhs scalars!"
            )

<<<<<<< HEAD
        # TODO: enable this for operations that support it, like add
        if isinstance(a, Number) and isinstance(b, Number):
            torch_ops_that_allow_only_numbers = [
                "_trunc_divide",
            ]
            if prim.__name__ not in torch_ops_that_allow_only_numbers:
                raise ValueError(
                    "Receive two Number inputs to an elementwise binary operation!"
                )
=======
        if (
            not supports_two_python_scalars
            and isinstance(a, Number)
            and isinstance(b, Number)
        ):
            raise ValueError(
                f"Receive two Number inputs to an elementwise binary operation {prim}!"
            )
>>>>>>> 9fed04ba

        a, b = _maybe_broadcast(a, b)
        return prim(a, b)

    if has_out:
        _ref = out_wrapper()(_ref)

    if aten_op is infer_aten_op:
        aten_op = getattr(torch.ops.aten, prim.__name__.split(".")[0])
    if aten_op is not None:
        register_decomposition(aten_op)(_ref)

    return _ref


# Add has its own implementation because it has an alpha argument
@register_decomposition(torch.ops.aten.add)
@out_wrapper()
@elementwise_type_promotion_wrapper(
    type_promoting_args=("a", "b"),
    type_promotion_kind=ELEMENTWISE_TYPE_PROMOTION_KIND.DEFAULT,
)
def add(
    a: Union[TensorLikeType, NumberType],
    b: Union[TensorLikeType, NumberType],
    *,
    alpha: Optional[NumberType] = None,
):
    """
    Reference implementation of torch.add
    """

    a, b = _maybe_broadcast(a, b)

    if alpha is not None:
        dtype = a.dtype if isinstance(a, TensorLike) else b.dtype  # type: ignore[union-attr]
        python_type = utils.dtype_to_type(dtype)
        if python_type != bool and not utils.is_weakly_lesser_type(
            type(alpha), python_type
        ):
            msg = (
                "alpha argument of type {0} cannot be safely cast to type {1}!".format(
                    type(alpha), python_type
                )
            )
            raise ValueError(msg)
        b = prims.mul(b, alpha)

    return prims.add(a, b)


# TODO: add docstring
atan2 = _make_elementwise_binary_reference(
    prims.atan2,  # type: ignore[has-type]
    type_promotion_kind=ELEMENTWISE_TYPE_PROMOTION_KIND.INT_TO_FLOAT,
    supports_lhs_python_scalar=False,
    supports_rhs_python_scalar=False,
)

# TODO: add docstring
bitwise_and = _make_elementwise_binary_reference(
    prims.bitwise_and,  # type: ignore[has-type]
    type_promotion_kind=ELEMENTWISE_TYPE_PROMOTION_KIND.DEFAULT,
)

# TODO: add docstring
bitwise_left_shift = _make_elementwise_binary_reference(
    prims.shift_left,  # type: ignore[has-type]
    type_promotion_kind=ELEMENTWISE_TYPE_PROMOTION_KIND.DEFAULT,
    aten_op=torch.ops.aten.bitwise_left_shift,  # prim/aten name mismatch
)

# TODO: add docstring
bitwise_or = _make_elementwise_binary_reference(
    prims.bitwise_or,  # type: ignore[has-type]
    type_promotion_kind=ELEMENTWISE_TYPE_PROMOTION_KIND.DEFAULT,
)

# TODO: add docstring
bitwise_right_shift = _make_elementwise_binary_reference(
    prims.shift_right_arithmetic,  # type: ignore[has-type]
    type_promotion_kind=ELEMENTWISE_TYPE_PROMOTION_KIND.DEFAULT,
    aten_op=torch.ops.aten.bitwise_right_shift,  # prim/aten name mismatch
)

# TODO: add docstring
bitwise_xor = _make_elementwise_binary_reference(
    prims.bitwise_xor,  # type: ignore[has-type]
    type_promotion_kind=ELEMENTWISE_TYPE_PROMOTION_KIND.DEFAULT,
)


def _copysign(
    a: Union[TensorLikeType, NumberType], b: Union[TensorLikeType, NumberType]
):
    if isinstance(b, Number) and isinstance(a, Tensor):
        b = scalar_tensor(b, dtype=a.dtype, device=a.device)
    elif isinstance(a, Tensor) and isinstance(b, Tensor) and a.device != b.device:
        msg = "Expected divisor (b) to be on the same device ({0}) as dividend (a), but it is found on {1}!".format(
            a.device, b.device
        )
        raise RuntimeError(msg)
    return where(signbit(b), neg(abs(a)), abs(a))


# TODO: add docstring
copysign = _make_elementwise_binary_reference(
    _copysign,
    type_promotion_kind=ELEMENTWISE_TYPE_PROMOTION_KIND.INT_TO_FLOAT,
    supports_lhs_python_scalar=False,
    aten_op=torch.ops.aten.copysign,
)

# TODO: add docstring
# complex =  _make_elementwise_binary_reference(prims.complex, type_promotion_kind=ELEMENTWISE_TYPE_PROMOTION_KIND.DEFAULT)


@register_decomposition(torch.ops.aten.div)
@out_wrapper()
def div(
    a: Union[TensorLikeType, NumberType],
    b: Union[TensorLikeType, NumberType],
    *,
    rounding_mode: Optional[str] = None,
):
    """
    Reference implementation of torch.div
    """
    if rounding_mode is None:
        return true_divide(a, b)
    elif rounding_mode == "trunc":
        return trunc_divide(a, b)
    elif rounding_mode == "floor":
        return floor_divide(a, b)
    else:
        msg = (
            "div expected rounding_mode to be one of None, 'trunc', or 'floor' "
            "but found {0}.".format(rounding_mode)
        )
        raise ValueError(msg)


# TODO: add docstring
eq = _make_elementwise_binary_reference(
    prims.eq,  # type: ignore[has-type]
    type_promotion_kind=ELEMENTWISE_TYPE_PROMOTION_KIND.ALWAYS_BOOL,
    supports_lhs_python_scalar=False,
)


def _pow(
    a: Union[TensorLikeType, NumberType],
    b: Union[TensorLikeType, NumberType],
) -> TensorLikeType:
    assert isinstance(a, TensorLikeType) or isinstance(b, TensorLikeType)

    if isinstance(b, Number):
        if b == 1.0:
            return a.clone()  # type: ignore[return-value,union-attr]
        elif b == 2.0:
            return a * a  # type: ignore[return-value]
        elif b == 0.5:
            return torch.sqrt(a)  # type: ignore[arg-type]
    return prims.pow(a, b)


# TODO: add docstring
pow = _make_elementwise_binary_reference(
    _pow,
    type_promotion_kind=ELEMENTWISE_TYPE_PROMOTION_KIND.BOOL_TO_LONG,
    aten_op=torch.ops.aten.pow,
)

# TODO: add docstring
# Float power has its own implementation because it has unique type promotion.
# NB: aten_op not registered because CompositeExplicitAutograd
@out_wrapper()
def float_power(
    a: Union[TensorLikeType, NumberType],
    b: Union[TensorLikeType, NumberType],
) -> Tensor:

    if isinstance(a, Number) and isinstance(b, Number):
        raise ValueError(
            "Receive two Number inputs to an elementwise binary operation!"
        )

    # Handles type promotion
    dtype = utils.get_higher_dtype(a, b)
    assert dtype is not None
    if utils.is_complex_dtype(dtype):
        dtype = torch.complex128
    else:
        dtype = torch.float64

    # Float power has the following contiguous cast behavior to be
    # consistent with its C++ impl
    if isinstance(a, TensorLike) and a.dtype != dtype:
        a = prims.to_dtype(a, dtype)
    if isinstance(b, TensorLike) and b.dtype != dtype:
        b = prims.to_dtype(b, dtype)

    a, b = _maybe_broadcast(a, b)
    return pow(a, b)


# >>> a = torch.tensor(-0.2500, dtype=torch.float64)
# tensor(-0.250000000000000, dtype=torch.float64)
#
# >>> b = torch.tensor(-0.0010, dtype=torch.float64)
# tensor(-0.001000000000000, dtype=torch.float64)
#
# Note: In this case, casting float to double will expand the float mantissa with zeros,
# while creating a double generates a distinct mantissa.
# >>> torch.tensor(-0.001).to(dtype=torch.float64)
# tensor(-0.001000000047497, dtype=torch.float64)
#
# Floor Division
# The difference is caused because torch.remainder(a, b) = -0.001.
#
# >>> torch.floor(torch.true_divide(a, b))
# tensor(250., dtype=torch.float64)
#
# >>> torch.div(a, b, rounding_mode='floor')
# tensor(249., dtype=torch.float64)
#
# Definition: a // b = (a - remainder(a, b)) / b
# >>> torch.true_divide(torch.sub(a, torch.remainder(a, b)), b)
# tensor(249., dtype=torch.float64)
#
# For reference, see CPython's implementation:
# https://github.com/python/cpython/blob/ace008c531dd685a30c1dd68f9b5ba35f20171cf/Objects/floatobject.c#L636
def _floor_divide(
    a: Union[TensorLikeType, NumberType], b: Union[TensorLikeType, NumberType]
):
    # Wrap scalars because some references only accept tensor arguments.
    if isinstance(a, Number) and isinstance(b, Number):
        a = scalar_tensor(a)
        b = scalar_tensor(b)
    elif isinstance(b, Number) and isinstance(a, Tensor):
        b = scalar_tensor(b, dtype=a.dtype, device=a.device)
    elif isinstance(a, Number) and isinstance(b, Tensor):
        a = scalar_tensor(a, dtype=b.dtype, device=b.device)
    elif isinstance(a, Tensor) and isinstance(b, Tensor) and a.device != b.device:
        if a.device == torch.device("cpu"):
            msg = "Expected divisor (b) to be on the same device ({0}) as dividend (a), but it is found on {1}!".format(
                a.device, b.device
            )
            raise RuntimeError(msg)
        else:
            b = prims.device_put(b, device=a.device)

    assert isinstance(a, Tensor) and isinstance(b, Tensor)
    dtype = a.dtype
    if utils.is_float_dtype(dtype):
        return _floor_divide_float(a, b)
    elif utils.is_integer_dtype(dtype):
        return _floor_divide_integer(a, b)
    else:
        check(False, lambda: f"{dtype} not supported for floor_divide")


def _floor_divide_integer(a: Tensor, b: Tensor) -> Tensor:
    a, b = _maybe_broadcast(a, b)

    if not a.dtype.is_signed:
        return prims.div(a, b)

    # Convert truncation to flooring:
    offset = (torch.signbit(a) != torch.signbit(b)).logical_and(torch.fmod(a, b) != 0)
    return prims.div(a, b) - _maybe_convert_to_dtype(offset, a.dtype)


def _floor_divide_float(a: Tensor, b: Tensor) -> Tensor:
    mod = fmod(a, b)
    div = true_divide(sub(a, mod), b)

    # Ensure that the remainder has the same sign as denominator
    different_signed_inputs = bitwise_xor(lt(a, 0), lt(b, 0))
    non_zero_remainder = ne(mod, 0)
    mask = bitwise_and(non_zero_remainder, different_signed_inputs)
    div = where(mask, sub(div, 1), div)

    # Map quotient to nearest integer value
    floor_div = floor(div)
    mask = gt(sub(div, floor_div), 0.5)
    floor_div = where(mask, add(floor_div, 1), floor_div)

    basic_div = true_divide(a, b)
    zero_tensor = scalar_tensor(0, dtype=basic_div.dtype, device=basic_div.device)

    # If quotient is zero, copy signbit from true_divide quotient
    floor_div = where(ne(div, 0), floor_div, copysign(zero_tensor, basic_div))

    # If denominator is zero, then follow true_divide behavior
    return where(ne(b, 0), floor_div, basic_div)


# TODO: add docstring
floor_divide = _make_elementwise_binary_reference(
    _floor_divide,
    type_promotion_kind=utils.ELEMENTWISE_TYPE_PROMOTION_KIND.DEFAULT,
    aten_op=torch.ops.aten.floor_divide,
    supports_two_python_scalars=True,
)


# TODO: add docstring
fmax = _make_elementwise_binary_reference(
    prims.fmax,  # type: ignore[has-type]
    type_promotion_kind=ELEMENTWISE_TYPE_PROMOTION_KIND.DEFAULT,
    aten_op=torch.ops.aten.fmax,
    supports_lhs_python_scalar=False,
    supports_rhs_python_scalar=False,
)

# TODO: add docstring
fmin = _make_elementwise_binary_reference(
    prims.fmin,  # type: ignore[has-type]
    type_promotion_kind=ELEMENTWISE_TYPE_PROMOTION_KIND.DEFAULT,
    aten_op=torch.ops.aten.fmin,
    supports_lhs_python_scalar=False,
    supports_rhs_python_scalar=False,
)

# TODO: add docstring
fmod = _make_elementwise_binary_reference(
    prims.fmod,  # type: ignore[has-type]
    type_promotion_kind=ELEMENTWISE_TYPE_PROMOTION_KIND.DEFAULT,
    aten_op=torch.ops.aten.fmod,
    supports_lhs_python_scalar=False,
    supports_rhs_python_scalar=True,
)

# TODO: add docstring
gcd = _make_elementwise_binary_reference(
    prims.gcd,  # type: ignore[has-type]
    type_promotion_kind=ELEMENTWISE_TYPE_PROMOTION_KIND.DEFAULT,
    aten_op=torch.ops.aten.gcd,
    supports_lhs_python_scalar=False,
    supports_rhs_python_scalar=False,
)

# TODO: add docstring
ge = _make_elementwise_binary_reference(
    prims.ge,  # type: ignore[has-type]
    type_promotion_kind=ELEMENTWISE_TYPE_PROMOTION_KIND.ALWAYS_BOOL,
    supports_lhs_python_scalar=False,
)

# TODO: add docstring
gt = _make_elementwise_binary_reference(
    prims.gt,  # type: ignore[has-type]
    type_promotion_kind=ELEMENTWISE_TYPE_PROMOTION_KIND.ALWAYS_BOOL,
    supports_lhs_python_scalar=False,
)


def _heaviside(input: TensorLikeType, values: TensorLikeType) -> TensorLikeType:
    input_eq_zero = eq(input, 0)
    input_lt_zero = logical_or(lt(input, 0), isnan(input))
    zeros_and_ones = where(input_lt_zero, 0, 1)
    output = where(input_eq_zero, values, zeros_and_ones)
    return output


heaviside = _make_elementwise_binary_reference(
    _heaviside,
    type_promotion_kind=ELEMENTWISE_TYPE_PROMOTION_KIND.NO_OPMATH,
    supports_lhs_python_scalar=False,
    supports_rhs_python_scalar=False,
    aten_op=torch.ops.aten.heaviside,
)

hypot = _make_elementwise_binary_reference(
    prims.hypot,  # type: ignore[has-type]
    type_promotion_kind=ELEMENTWISE_TYPE_PROMOTION_KIND.DEFAULT,
    supports_lhs_python_scalar=False,
    supports_rhs_python_scalar=False,
)

igamma = _make_elementwise_binary_reference(
    prims.igamma,  # type: ignore[has-type]
    type_promotion_kind=ELEMENTWISE_TYPE_PROMOTION_KIND.INT_TO_FLOAT,
    supports_lhs_python_scalar=False,
    supports_rhs_python_scalar=False,
)

igammac = _make_elementwise_binary_reference(
    prims.igammac,  # type: ignore[has-type]
    type_promotion_kind=ELEMENTWISE_TYPE_PROMOTION_KIND.INT_TO_FLOAT,
    supports_lhs_python_scalar=False,
    supports_rhs_python_scalar=False,
)


def _check_close_args(
    name: str,
    a: TensorLikeType,
    b: TensorLikeType,
    rtol: float,
    atol: float,
) -> None:
    check(
        a.dtype == b.dtype,
        lambda: "{0}: Attempting to compare tensors of different dtypes {1} and {2}!".format(
            name, a.dtype, b.dtype
        ),
        ValueError,
    )
    check(
        rtol >= 0,
        lambda: "{0}: rtol must be greater than or equal to zero, but got {1}!".format(
            name, rtol
        ),
    )
    check(
        atol >= 0,
        lambda: "{0}: atol must be greater than or equal to zero, but got {1}!".format(
            name, atol
        ),
    )


# CompositeImplicitAutograd - don't register decomp
def isclose(
    a: TensorLikeType,
    b: TensorLikeType,
    rtol: float = 1e-05,
    atol: float = 1e-08,
    equal_nan: bool = False,
) -> TensorLikeType:
    _check_close_args(name="torch.isclose", a=a, b=b, rtol=rtol, atol=atol)

    close = eq(a, b)
    if equal_nan and (utils.is_float_dtype(a.dtype) or utils.is_complex_dtype(a.dtype)):
        close = logical_or(close, logical_and(isnan(a), isnan(b)))

    # Note: In case of zero tolerances the closeness inequality degenerates to an equality check.
    # In this case, the short-circuit prevents false positives as detailed in the paragraph below.
    if atol == 0 and rtol == 0:
        return close

    # Note [closeness error computation]
    # atol and rtol are provided as doubles, so the computation
    # rtol * other will produce a float or complex tensor.
    # When the difference (self - other) is compared to it then the
    # tensor representing the difference will also be cast to float or complex.
    # However, since (self - other) in uint8 is very likely to produce a
    # negative value, this moves the cast forward so the difference is
    # always computed in a float or complex type.
    # If the values of the integer tensors cannot be exactly represented
    # by the default scalar type then this may cause an incorrect result.
    if not utils.is_float_dtype(a.dtype) and not utils.is_complex_dtype(a.dtype):
        a = prims.convert_element_type(a, torch.get_default_dtype())
        b = prims.convert_element_type(b, torch.get_default_dtype())

    allowed_error = add(atol, abs(mul(b, rtol)))
    actual_error = abs(sub(a, b))

    # Computes finite closeness
    result = logical_or(
        close, logical_and(isfinite(actual_error), le(actual_error, allowed_error))
    )

    return result


def _lcm(a: TensorLikeType, b: TensorLikeType):
    dtype = a.dtype
    # promoting to int32 to maintain 100% consistency with C++ and to
    # prevent overflow in case of int8 and int16
    promote_to_int = dtype in (torch.int8, torch.int16)
    if promote_to_int:
        a = prims.convert_element_type(a, torch.int32)
        b = prims.convert_element_type(b, torch.int32)

    g = torch.gcd(a, b)
    # Avoid division by zero in case gcd(0, 0) == 0
    g = torch.where(g == 0, 1, g)
    res = torch.abs(prims.div(a, g) * b)
    return res if not promote_to_int else prims.convert_element_type(res, dtype)


# TODO: add docstring
lcm = _make_elementwise_binary_reference(
    _lcm,
    type_promotion_kind=ELEMENTWISE_TYPE_PROMOTION_KIND.DEFAULT,
    aten_op=torch.ops.aten.lcm,
    supports_lhs_python_scalar=False,
    supports_rhs_python_scalar=False,
)


# TODO: add docstring
le = _make_elementwise_binary_reference(
    prims.le,  # type: ignore[has-type]
    type_promotion_kind=ELEMENTWISE_TYPE_PROMOTION_KIND.ALWAYS_BOOL,
    supports_lhs_python_scalar=False,
)


def _logical_and(a: TensorLikeType, b: TensorLikeType):
    if not utils.is_boolean_dtype(a.dtype):
        a = a != 0
    if not utils.is_boolean_dtype(b.dtype):
        b = b != 0
    return a & b


logical_and = _make_elementwise_binary_reference(
    _logical_and,
    type_promotion_kind=ELEMENTWISE_TYPE_PROMOTION_KIND.ALWAYS_BOOL,
    aten_op=torch.ops.aten.logical_and,
)


@_make_elementwise_unary_reference(
    ELEMENTWISE_TYPE_PROMOTION_KIND.ALWAYS_BOOL, aten_op=torch.ops.aten.logical_not
)
def logical_not(a: TensorLikeType):
    if not utils.is_boolean_dtype(a.dtype):
        return a == 0
    return ~a


def _logical_or(a: TensorLikeType, b: TensorLikeType):
    if not utils.is_boolean_dtype(a.dtype):
        a = a != 0
    if not utils.is_boolean_dtype(b.dtype):
        b = b != 0
    return bitwise_or(a, b)


logical_or = _make_elementwise_binary_reference(
    _logical_or,
    type_promotion_kind=ELEMENTWISE_TYPE_PROMOTION_KIND.ALWAYS_BOOL,
    aten_op=torch.ops.aten.logical_or,
)


def _logical_xor(a: TensorLikeType, b: TensorLikeType):
    if not utils.is_boolean_dtype(a.dtype):
        a = a != 0
    if not utils.is_boolean_dtype(b.dtype):
        b = b != 0
    return a ^ b


# TODO: skip unnecessary conversion of long to float
logical_xor = _make_elementwise_binary_reference(
    _logical_xor,
    type_promotion_kind=ELEMENTWISE_TYPE_PROMOTION_KIND.ALWAYS_BOOL,
    aten_op=torch.ops.aten.logical_xor,
)


# TODO: add docstring
lt = _make_elementwise_binary_reference(
    prims.lt,  # type: ignore[has-type]
    type_promotion_kind=ELEMENTWISE_TYPE_PROMOTION_KIND.ALWAYS_BOOL,
    supports_lhs_python_scalar=False,
)

# TODO: add docstring
maximum = _make_elementwise_binary_reference(
    prims.maximum,  # type: ignore[has-type]
    type_promotion_kind=ELEMENTWISE_TYPE_PROMOTION_KIND.DEFAULT,
)

# TODO: add docstring
minimum = _make_elementwise_binary_reference(
    prims.minimum,  # type: ignore[has-type]
    type_promotion_kind=ELEMENTWISE_TYPE_PROMOTION_KIND.DEFAULT,
)

# TODO: add docstring
mul = _make_elementwise_binary_reference(
    prims.mul,  # type: ignore[has-type]
    type_promotion_kind=ELEMENTWISE_TYPE_PROMOTION_KIND.DEFAULT,
    supports_two_python_scalars=True,
)

# TODO: add docstring
ne = _make_elementwise_binary_reference(
    prims.ne,  # type: ignore[has-type]
    type_promotion_kind=ELEMENTWISE_TYPE_PROMOTION_KIND.ALWAYS_BOOL,
    supports_lhs_python_scalar=False,
)

# TODO: add docstring
nextafter = _make_elementwise_binary_reference(
    prims.nextafter,  # type: ignore[has-type]
    type_promotion_kind=ELEMENTWISE_TYPE_PROMOTION_KIND.NO_OPMATH,
    supports_lhs_python_scalar=False,
    supports_rhs_python_scalar=False,
)

# TODO: add docstring
remainder = _make_elementwise_binary_reference(
    prims.remainder,  # type: ignore[has-type]
    type_promotion_kind=ELEMENTWISE_TYPE_PROMOTION_KIND.DEFAULT,
    aten_op=torch.ops.aten.remainder,
)

# reverse sub
def rsub(
    a: Union[TensorLikeType, NumberType],
    b: Union[TensorLikeType, NumberType],
    *,
    alpha: Optional[NumberType] = None,
):
    if isinstance(a, Number):
        msg = "Received a Number for the first argument, but expected a Tensor"
        raise ValueError(msg)
    return sub(b, a, alpha=alpha)


# TODO: add docstring
# TODO: consider refactoring this with add impl
# sub has its own implementation because it has an alpha argument
@register_decomposition(torch.ops.aten.sub)
@out_wrapper()
@elementwise_type_promotion_wrapper(
    type_promoting_args=("a", "b"),
    type_promotion_kind=ELEMENTWISE_TYPE_PROMOTION_KIND.DEFAULT,
)
def sub(
    a: Union[TensorLikeType, NumberType],
    b: Union[TensorLikeType, NumberType],
    *,
    alpha: Optional[NumberType] = None,
):
    """
    Reference implementation of torch.sub
    """

    a, b = _maybe_broadcast(a, b)

    if alpha is not None:
        dtype = a.dtype if isinstance(a, TensorLike) else b.dtype  # type: ignore[union-attr]
        python_type = utils.dtype_to_type(dtype)
        if not utils.is_weakly_lesser_type(type(alpha), python_type):
            msg = (
                "alpha argument of type {0} cannot be safely cast to type {1}!".format(
                    type(alpha), python_type
                )
            )
            raise ValueError(msg)
        b = prims.mul(b, alpha)

    return prims.sub(a, b)


# TODO: add docstring
true_divide = _make_elementwise_binary_reference(
    prims.div,  # type: ignore[has-type]
    type_promotion_kind=ELEMENTWISE_TYPE_PROMOTION_KIND.INT_TO_FLOAT,
    aten_op=None,  # CompositeImplicitAutograd
    supports_two_python_scalars=True,
)


@register_decomposition(torch.ops.aten.xlogy)
@out_wrapper()
@elementwise_type_promotion_wrapper(
    type_promoting_args=("a", "b"),
    type_promotion_kind=ELEMENTWISE_TYPE_PROMOTION_KIND.INT_TO_FLOAT,
)
def xlogy(a: Union[TensorLikeType, NumberType], b: Union[TensorLikeType, NumberType]):
    utils.check(
        isinstance(a, TensorLike) or isinstance(b, TensorLike),
        lambda: 'Expected either argument a or b to be a Tensor"',
    )

    # Operations like eq and log do not handle scalar values, so we convert them to scalar_tensors.
    if isinstance(b, TensorLike) and isinstance(a, Number):
        a = scalar_tensor(a, dtype=b.dtype, device=b.device)
    elif isinstance(a, TensorLike) and isinstance(b, Number):
        b = scalar_tensor(b, dtype=a.dtype, device=a.device)

    # mypy: expected "Tensor"
    assert isinstance(a, TensorLike)
    assert isinstance(b, TensorLike)
    rhs = torch.where(torch.eq(a, 0), 0, torch.mul(a, torch.log(b)))
    return torch.where(torch.isnan(b), float("nan"), rhs)


def _trunc_divide(
    a: Union[TensorLikeType, NumberType], b: Union[TensorLikeType, NumberType]
):
    dtype = utils.get_dtype(a)
    if utils.is_integer_dtype(dtype):
        return prims.div(a, b)

    return trunc(prims.div(a, b))


# TODO: add docstring
trunc_divide = _make_elementwise_binary_reference(
    _trunc_divide,
    type_promotion_kind=utils.ELEMENTWISE_TYPE_PROMOTION_KIND.DEFAULT,
    aten_op=None,  # CompositeImplicitAutograd
    supports_two_python_scalars=True,
)

#
# Elementwise Ternary References
#


@register_decomposition(torch.ops.aten.addcdiv)
@out_wrapper()
@elementwise_type_promotion_wrapper(
    type_promoting_args=("self", "tensor1", "tensor2"),
    type_promotion_kind=ELEMENTWISE_TYPE_PROMOTION_KIND.INT_TO_FLOAT,
)
def addcdiv(
    self: TensorLikeType,
    tensor1: TensorLikeType,
    tensor2: TensorLikeType,
    *,
    value: NumberType = 1,
) -> TensorLikeType:
    """
    Reference implementation of torch.addcdiv
    """
    if value is not None:
        dtype = self.dtype  # no scalars allowed, see add
        python_type = utils.dtype_to_type(dtype)
        check(
            utils.is_weakly_lesser_type(type(value), python_type),
            lambda: "value argument of type {0} cannot be safely cast to type {1}!".format(
                type(value), python_type
            ),
            exc_type=ValueError,
        )

    return self + value * tensor1 / tensor2


@register_decomposition(torch.ops.aten.addcmul)
@out_wrapper()
@elementwise_type_promotion_wrapper(
    type_promoting_args=("self", "tensor1", "tensor2"),
    type_promotion_kind=ELEMENTWISE_TYPE_PROMOTION_KIND.DEFAULT,
)
def addcmul(
    self: TensorLikeType,
    tensor1: TensorLikeType,
    tensor2: TensorLikeType,
    *,
    value: NumberType = 1,
) -> TensorLikeType:
    """
    Reference implementation of torch.addcmul
    """
    if value is not None:
        dtype = self.dtype  # no scalars allowed, see add
        python_type = utils.dtype_to_type(dtype)
        check(
            utils.is_weakly_lesser_type(type(value), python_type),
            lambda: "value argument of type {0} cannot be safely cast to type {1}!".format(
                type(value), python_type
            ),
            exc_type=ValueError,
        )

    return self + value * tensor1 * tensor2


@register_decomposition(torch.ops.aten.clamp)
@out_wrapper()
@elementwise_type_promotion_wrapper(
    type_promoting_args=("a", "min", "max"),
    type_promotion_kind=ELEMENTWISE_TYPE_PROMOTION_KIND.DEFAULT,
)
def clamp(
    a: TensorLikeType,
    min: Optional[TensorOrNumberLikeType] = None,
    max: Optional[TensorOrNumberLikeType] = None,
) -> TensorLikeType:
    # NOTE: grad behavior with implementation `where` is not consistent on `nan`
    if min is None and max is None:
        msg = "clamp called but both min and max are none!"
        raise ValueError(msg)
    if min is not None:
        a_isnan = torch.isnan(a)
        condition = torch.bitwise_or(torch.ge(a, min), a_isnan)  # type: ignore[arg-type]
        # we should also propagate `nan` coming from boundaries. However, that's
        # not necessary since `ge` would already `False` when either operands has
        # a `nan`. So this line below is redundant
        #   `condition = bitwise_and(condition, bitwise_not(isnan(min)))`
        a = torch.where(condition, a, min)  # type: ignore[arg-type]
    if max is not None:
        a_isnan = torch.isnan(a)
        # same as above, no need to adjust `nan` from `max`
        condition = torch.bitwise_or(torch.le(a, max), a_isnan)  # type: ignore[arg-type]
        a = torch.where(condition, a, max)  # type: ignore[arg-type]

    return a


@register_decomposition(torch.ops.aten.clamp_min)
@out_wrapper()
def clamp_min(
    self: TensorLikeType,
    min: TensorOrNumberLikeType = None,
) -> TensorLikeType:
    return torch.clamp(self, min=min)  # type: ignore[arg-type]


@register_decomposition(torch.ops.aten.clamp_max)
@out_wrapper()
def clamp_max(
    self: TensorLikeType,
    max: TensorOrNumberLikeType = None,
) -> TensorLikeType:
    return torch.clamp(self, max=max)  # type: ignore[arg-type]


#
# Conditional references
#

# https://pytorch.org/docs/stable/generated/torch.where.html
# TODO: implement alternate where
@register_decomposition(torch.ops.aten.where)
@out_wrapper()
@elementwise_type_promotion_wrapper(
    type_promoting_args=("a", "b"),
    type_promotion_kind=ELEMENTWISE_TYPE_PROMOTION_KIND.NO_OPMATH,
)
def where(
    pred: Tensor,
    a: Optional[TensorOrNumberLikeType] = None,
    b: Optional[TensorOrNumberLikeType] = None,
):
    """ """

    if a is None or b is None:
        raise NotImplementedError

    utils.check_same_device(pred, a, b, allow_cpu_scalar_tensors=True)
    check(
        pred.dtype is torch.bool,
        lambda: f"expected predicate to be bool, got {pred.dtype}",
    )

    pred, a, b = _maybe_broadcast(pred, a, b)
    return prims.where(pred, a, b)


#
# Data Movement References
#
@register_decomposition(torch.ops.aten.clone)
def clone(
    a: TensorLikeType, *, memory_format: torch.memory_format = torch.preserve_format
) -> TensorLikeType:
    result = prims.clone(a, memory_format=memory_format)
    return result


def copy_to(a: Tensor, b: Tensor, *, allow_cross_device=True):
    if not allow_cross_device and a.device != b.device:
        msg = "Attempting to copy from device {0} to device {1}, but cross-device copies are not allowed!".format(
            b.device, a.device
        )
        raise RuntimeError(msg)

    return prims.copy_to(a, b)


@register_decomposition(torch.ops.aten.item)
def item(a: TensorLikeType) -> NumberType:
    if a.numel() != 1:
        msg = f"Can't convert a tensor with {a.numel()} elements to a number!"
        raise ValueError(msg)

    # NOTE: explicit conversion is necessary for bool!
    # See https://github.com/pytorch/pytorch/issues/78071
    number_type = utils.dtype_to_type(a.dtype)
    return number_type(prims.item(a))


# fast path when `to` returns an alias to input. This mimics the same function in aten
def _to_will_alias(
    a: TensorLikeType,
    device: Optional[torch.device] = None,
    dtype: Optional[torch.dtype] = None,
    copy: Optional[bool] = None,
    layout: Optional[torch.layout] = None,
    memory_format: Optional[torch.memory_format] = None,
    pin_memory: Optional[bool] = False,
    non_blocking: bool = False,  # not using non_blocking
) -> bool:
    return (
        not copy
        and (device is None or a.device == device)
        and (dtype is None or a.dtype == dtype)
        and (layout is None or a.layout == layout)
        # is_pinned issue #84925
        # and (pin_memory is None or pin_memory == a.is_pinned())
        and (
            memory_format is None
            or memory_format == torch.preserve_format
            or utils.is_contiguous_for_memory_format(a, memory_format=memory_format)
        )
    )


@singledispatch
def _to_dispatch(*args, **kwargs):
    raise NotImplementedError


@_to_dispatch.register
def _to_device(
    device: torch.device,
    dtype: torch.dtype,
    non_blocking: bool = False,
    copy: bool = False,
    memory_format: Optional[torch.memory_format] = None,
):
    kwargs = {
        "device": device,
        "dtype": dtype,
        "non_blocking": non_blocking,
        "copy": copy,
        "memory_format": memory_format,
    }
    return kwargs


@_to_dispatch.register
def _to_device_str(
    device: str,
    dtype: torch.dtype,
    non_blocking: bool = False,
    copy: bool = False,
    memory_format: Optional[torch.memory_format] = None,
):
    kwargs = {
        "device": torch.device(device),
        "dtype": dtype,
        "non_blocking": non_blocking,
        "copy": copy,
        "memory_format": memory_format,
    }
    return kwargs


@_to_dispatch.register
def _to_dtype(
    dtype: torch.dtype,
    non_blocking: bool = False,
    copy: bool = False,
    memory_format: Optional[torch.memory_format] = None,
):
    kwargs = {
        "dtype": dtype,
        "non_blocking": non_blocking,
        "copy": copy,
        "memory_format": memory_format,
    }
    return kwargs


@_to_dispatch.register
def _to_other(
    other: Tensor,
    non_blocking: bool = False,
    copy: bool = False,
    memory_format: Optional[torch.memory_format] = None,
):
    device = other.device
    dtype = other.dtype
    layout = other.layout
    # is_pinned issue #84925
    # pin_memory = other.is_pinned()
    kwargs = {
        "device": device,
        "dtype": dtype,
        "layout": layout,
        "non_blocking": non_blocking,
        "copy": copy,
        "memory_format": memory_format,
    }
    return kwargs


# remove to_kwargs that is already present in `a`
def canonicalize_to_arguments(a: Tensor, to_kwargs: dict):
    options_to_check = ["dtype", "device", "layout", "memory_format"]
    # "device" option could be passed a str instead torch.device
    if "device" in to_kwargs and isinstance(to_kwargs["device"], str):
        to_kwargs["device"] = torch.device(to_kwargs["device"])

    for kw in options_to_check:
        if kw in to_kwargs:
            if (
                (kw == "memory_format" and to_kwargs[kw] is torch.preserve_format)
                or (
                    kw == "device"
                    and to_kwargs[kw].type == a.device.type
                    and (
                        not to_kwargs[kw].index or to_kwargs[kw].index == a.device.index
                    )
                )
                or (
                    getattr(a, kw, None) == to_kwargs[kw]
                )  # this also handles {"memory_format": None}
            ):
                to_kwargs.pop(kw)


def to(a: TensorLikeType, *args, **kwargs) -> TensorLikeType:
    # handled dispatch via positional arguments
    if len(args) != 0:
        kwargs = _to_dispatch(*args, **kwargs)

    # TODO: is_pinned is not currently supported in refs or fake_tensor
    # https://github.com/pytorch/pytorch/issues/84925
    assert "pin_memory" not in kwargs
    canonicalize_to_arguments(a, kwargs)

    if _to_will_alias(a, **kwargs):
        return a

    copy = kwargs.pop("copy") if "copy" in kwargs else False
    non_blocking = kwargs.pop("non_blocking") if "non_blocking" in kwargs else False

    # short-circuit to `prims.convert_element_type` when `to` is just a dtype change
    if (
        (copy or (kwargs.get("dtype", a.dtype) != a.dtype))
        and (not non_blocking)
        and ("memory_format" not in kwargs)
        and ("device" not in kwargs)
        and ("layout" not in kwargs)
        # is_pinned issue #84925
        # and ("pin_memory" not in kwargs)
    ):
        return prims.convert_element_type(a, kwargs.get("dtype", a.dtype))

    result = torch.empty_like(a, **kwargs)
    # TODO: non_blocking should be handled by `copy_to`
    copy_to(result, a)
    return result


#
# Reduction references
#


def _reduction(
    a: TensorLikeType,
    prim: Callable,
    *,
    has_identity: bool = True,
    accepts_dim_tuple: bool = True,  # to handle min/argmin that accept single dim only
    dims: Optional[DimsType] = None,
    keepdims: bool = False,
    dtype: Optional[torch.dtype] = None,  # should be specified for ops that support it
    out: Optional[Tensor] = None,
    output_dtype_kind: REDUCTION_OUTPUT_TYPE_KIND,
) -> TensorLikeType:  # it is usually SAME, but I want
    # ref writers to actually think about what to put here
    assert isinstance(a, TensorLike)
    if a.ndim > 64:
        raise RuntimeError(
            "Received a tensor with {0} dimensions, but only tensors with up to 64 dims are supported!".format(
                a.ndim
            )
        )

    if out is not None:
        assert isinstance(out, TensorLike)
        if dtype is not None:
            # TODO - this is true for eager mode currently, but it's wrong behavior for complex norms
            if dtype != out.dtype:
                raise RuntimeError(
                    "dtype argument and out dtype must match in reduction"
                )
    if not accepts_dim_tuple:
        assert dims is None or isinstance(dims, Dim)
    if isinstance(dims, Dim):
        dims = (dims,)  # type: ignore[assignment]
    dims = utils.reduction_dims(a.shape, dims)
    if not has_identity:
        valid_shape = a.ndim == 0 or py_all(a.shape[i] for i in dims)
        if not valid_shape:
            raise RuntimeError(
                "reducing over zero-size dimension for reduction operation without identity"
            )
    computation_dtype, result_dtype = utils.reduction_dtypes(
        a, output_dtype_kind, dtype
    )
    a = _maybe_convert_to_dtype(a, computation_dtype)  # type: ignore[assignment]
    result = prim(a, dims)
    if keepdims:
        output_shape = [a.shape[i] if i not in dims else 1 for i in range(a.ndim)]
        broadcast_dims = [i for i in range(a.ndim) if i not in dims]
        result = prims.broadcast_in_dim(result, output_shape, broadcast_dims)

    if out is not None:
        assert result_dtype is not None
        if dtype is not None and result_dtype != out.dtype:
            raise RuntimeError(
                "Expected the dtype of reduction result and out to match"
            )
        out = _maybe_resize_out(out, result.shape)
        return _safe_copy_out(copy_from=result, copy_to=out)  # type: ignore[arg-type]

    if result.dtype != result_dtype and result_dtype is not None:
        result = prims.convert_element_type(result, result_dtype)

    return result


def _make_copy_from_view(fn):
    """
    Given a view function (e.g. torch.diagonal) generates its copy variant (e.g. torch.diagonal_copy)
    """
    name = fn.__name__
    fn = out_wrapper()(fn)

    def _fn(*args, out=None, **kwargs):
        result = fn(*args, out=out, **kwargs)
        if out is None:
            return result.clone(memory_format=torch.contiguous_format)
        return result

    copy_name = f"{name}_copy"
    _fn.__name__ = copy_name
    _fn = register_decomposition(getattr(torch.ops.aten, copy_name))(_fn)
    return _fn


# Saves Python all
py_all = all


@register_decomposition(torch.ops.aten.all)
@out_wrapper()
def all(
    a: TensorLikeType,
    dim: Optional[DimsType] = None,
    keepdim: bool = False,
) -> TensorLikeType:
    # Computes nelem
    if isinstance(dim, Dim):
        dim = (dim,)  # type: ignore[assignment]

    a_ = _maybe_convert_to_dtype(a, torch.bool)
    # avoid comparison with symbolic number of elements to make this op symint friendly
    result = eq(sum(logical_not(a_), dim=dim, keepdim=keepdim), 0)

    # Preserves uint8 -- probably a legacy mask thing
    if a.dtype is torch.uint8:
        return prims.convert_element_type(result, torch.uint8)

    return result


# Saves Python any
py_any = any


@register_decomposition(torch.ops.aten.any)
@out_wrapper()
def any(
    a: TensorLikeType,
    dim: Optional[DimsType] = None,
    keepdim: bool = False,
) -> TensorLikeType:
    a_ = _maybe_convert_to_dtype(a, torch.bool)
    result = ne(sum(a_, dim=dim, keepdim=keepdim), False)  # type: ignore[arg-type]

    # Preserves uint8 -- probably a legacy mask thing
    if a.dtype is torch.uint8:
        return prims.convert_element_type(result, torch.uint8)

    return result


@register_decomposition(torch.ops.aten.sum)
def sum(
    a: TensorLikeType,
    dim: Union[Optional[int], Optional[List[int]]] = None,
    keepdim: bool = False,
    *,
    dtype: Optional[torch.dtype] = None,
    out: Optional[Tensor] = None,
) -> TensorLikeType:
    if dtype is None:
        if utils.is_boolean_dtype(a.dtype) or utils.is_integer_dtype(a.dtype):
            dtype = torch.int64
        else:
            dtype = a.dtype
    # reduces over all dimensions if dim=() is passed
    if dim == () or dim == []:
        dim = None
    return _reduction(
        a,
        prims.sum,
        dims=dim,
        keepdims=keepdim,
        dtype=dtype,
        out=out,
        output_dtype_kind=REDUCTION_OUTPUT_TYPE_KIND.SAME,
    )


def sum_to_size(
    a: Tensor,
    *shape,
) -> Tensor:
    shape = utils.extract_shape_from_varargs(shape, validate=False)
    utils.check(
        utils.is_expandable_to(shape, a.shape),
        lambda: f'sum_to_size: size "{shape}" is not expandable to size "{a.shape}"',
    )
    # In ATen scalar tensors are sent through sum and the result is returned as
    # type promoted
    if utils.is_same_shape(shape, a.shape) and len(shape) > 0:
        return prims.view_of(a)
    leading_dims = a.ndim - len(shape)
    reduce_dims = tuple(range(leading_dims)) + tuple(
        i
        for i in range(leading_dims, len(shape))
        if shape[i - leading_dims] == 1 and a.shape[i] != 1
    )
    return torch.sum(a, dim=reduce_dims, keepdim=True, dtype=None)


@register_decomposition(torch.ops.aten.prod)
def prod(
    a: TensorLikeType,
    dim: Union[Optional[int], Optional[List[int]]] = None,
    keepdim: bool = False,
    *,
    dtype=None,
    out: Optional[Tensor] = None,
) -> TensorLikeType:
    if dtype is None:
        if utils.is_boolean_dtype(a.dtype) or utils.is_integer_dtype(a.dtype):
            dtype = torch.int64
        else:
            dtype = a.dtype
    # reduces over all dimensions if dim=() is passed
    if dim == () or dim == []:
        dim = None
    return _reduction(
        a,
        prims.prod,
        dims=dim,
        keepdims=keepdim,
        dtype=dtype,
        out=out,
        output_dtype_kind=REDUCTION_OUTPUT_TYPE_KIND.SAME,
    )


@register_decomposition(torch.ops.aten.amin)
def amin(
    a: TensorLikeType,
    dim: Union[Optional[int], Optional[List[int]]] = None,
    keepdim: bool = False,
    *,
    out: Optional[Tensor] = None,
) -> TensorLikeType:
    # reduces over all dimensions if dim=() is passed
    if dim == () or dim == []:
        dim = None

    return _reduction(
        a,
        prims.amin,
        dims=dim,
        keepdims=keepdim,
        dtype=None,
        out=out,
        has_identity=False,
        output_dtype_kind=REDUCTION_OUTPUT_TYPE_KIND.SAME,
    )


@register_decomposition(torch.ops.aten.amax)
def amax(
    a: TensorLikeType,
    dim: Optional[DimsType] = None,
    keepdim: bool = False,
    *,
    out: Optional[Tensor] = None,
) -> TensorLikeType:
    # reduces over all dimensions if dim=() is passed
    if dim == () or dim == []:
        dim = None

    return _reduction(
        a,
        prims.amax,
        dims=dim,
        keepdims=keepdim,
        dtype=None,
        out=out,
        has_identity=False,
        output_dtype_kind=REDUCTION_OUTPUT_TYPE_KIND.SAME,
    )


def _dim_var_dispatch(dim=None, unbiased=None):
    # There's the following overload of torch.var:
    # var(Tensor self, bool unbiased=True) -> (Tensor, Tensor)
    # We need to explicitly convert bool dims to unbiased arg
    if unbiased is None and isinstance(dim, bool):
        unbiased = dim
        dim = None
    return dim, unbiased


@register_decomposition(torch.ops.aten.var)
@out_wrapper()
def var(
    a: TensorLikeType,
    dim: Optional[DimsType] = None,
    unbiased: Optional[bool] = None,
    keepdim: bool = False,
    *,
    correction: Optional[int] = None,
) -> TensorLikeType:
    dim, unbiased = _dim_var_dispatch(dim, unbiased)
    correction = utils.set_correction(unbiased, correction)
    # reduces over all dimensions if dim=() is passed
    if dim == () or dim == []:
        dim = None

    result = _reduction(
        a,
        partial(prims.var, correction=correction),
        dims=dim,
        keepdims=keepdim,
        dtype=None,
        out=None,
        has_identity=True,
        output_dtype_kind=REDUCTION_OUTPUT_TYPE_KIND.COMPLEX_TO_FLOAT,
    )
    return result


@out_wrapper()
def std(
    a: TensorLikeType,
    dim: Union[Optional[int], Optional[List[int]]] = None,
    unbiased: Optional[bool] = None,
    keepdim: bool = False,
    *,
    correction: Optional[int] = None,
) -> TensorLikeType:
    dim, unbiased = _dim_var_dispatch(dim, unbiased)
    correction = utils.set_correction(unbiased, correction)
    # reduces over all dimensions if dim=() is passed
    if dim == () or dim == []:
        dim = None

    opmath_dtype, dtype = utils.reduction_dtypes(
        a, REDUCTION_OUTPUT_TYPE_KIND.COMPLEX_TO_FLOAT
    )

    result = _reduction(
        a,
        partial(prims.var, correction=correction),
        dims=dim,
        keepdims=keepdim,
        dtype=opmath_dtype,
        out=None,
        has_identity=True,
        output_dtype_kind=REDUCTION_OUTPUT_TYPE_KIND.COMPLEX_TO_FLOAT,
    )
    result = sqrt(result)
    return _maybe_convert_to_dtype(result, dtype)  # type: ignore[return-value,arg-type]


@register_decomposition(torch.ops.aten.mean)
def mean(
    a: TensorLikeType,
    dim: Optional[DimsType] = None,
    keepdim: bool = False,
    *,
    dtype=None,
    out=None,
) -> TensorLikeType:
    # reduces over all dimensions if dim=() is passed
    if dim == () or dim == []:
        dim = None
    if dtype is None:
        dtype = a.dtype
    # can't use out wrapper because of this argument
    if out is not None and out.dtype != dtype:
        raise RuntimeError("expected out dtype and dtype to match")
    result = _reduction(
        a,
        prims.sum,
        dims=dim,
        keepdims=keepdim,
        dtype=dtype,
        out=None,
        output_dtype_kind=REDUCTION_OUTPUT_TYPE_KIND.KEEP_PROMOTED_TYPE,
    )
    if utils.is_integer_dtype(dtype):
        raise RuntimeError("result type should be floating point or complex")
    if isinstance(dim, Dim):
        dim = (dim,)  # type: ignore[assignment]
    dims = utils.reduction_dims(a.shape, dim)  # type: ignore[arg-type]
    nelem = 1 if a.ndim == 0 else reduce(operator.mul, (a.shape[i] for i in dims), 1)
    result = true_divide(result, nelem)
    result_dtype = a.dtype if dtype is None else dtype
    result = _maybe_convert_to_dtype(result, result_dtype)  # type: ignore[assignment]
    if out is not None:
        assert isinstance(out, TensorLike)
        out = _maybe_resize_out(out, result.shape)
        return _safe_copy_out(copy_from=result, copy_to=out)  # type: ignore[arg-type]
    return result


@register_decomposition(torch.ops.aten.std_mean.correction)
def std_mean(
    a: TensorLikeType,
    dim: Union[Optional[int], Optional[List[int]]] = None,
    *,
    unbiased: Optional[bool] = None,
    keepdim: bool = False,
    correction: Optional[int] = None,
):
    dim, unbiased = _dim_var_dispatch(dim, unbiased)
    s = std(a, dim, unbiased, keepdim, correction=correction)
    m = mean(a, dim, keepdim)
    return s, m


@register_decomposition(torch.ops.aten.var_mean)
def var_mean(
    a: TensorLikeType,
    dim: Optional[DimsType] = None,
    unbiased: Optional[bool] = None,
    keepdim: bool = False,
    *,
    correction: Optional[int] = None,
):
    dim, unbiased = _dim_var_dispatch(dim, unbiased)
    v = var(a, dim, unbiased, keepdim, correction=correction)
    m = mean(a, dim, keepdim)
    return v, m


@register_decomposition(torch.ops.aten.addr)
@out_wrapper()
@elementwise_type_promotion_wrapper(
    type_promoting_args=("self", "vec1", "vec2"),
    type_promotion_kind=ELEMENTWISE_TYPE_PROMOTION_KIND.DEFAULT,
)
def addr(
    self: TensorLikeType,
    vec1: TensorLikeType,
    vec2: TensorLikeType,
    *,
    beta: NumberType = 1,
    alpha: NumberType = 1,
) -> TensorLikeType:
    check(
        vec1.ndim == 1,
        lambda: f"addr: Expected 1-D argument vec1, but got {vec1.ndim}-D",
    )
    check(
        vec2.ndim == 1,
        lambda: f"addr: Expected 1-D argument vec2, but got {vec2.ndim}-D",
    )
    self = self.expand(vec1.shape[0], vec2.shape[0])
    if utils.is_boolean_dtype(self.dtype):
        # Integers are accepted for booleans
        check(
            is_weakly_lesser_type(type(beta), int),
            lambda: f"expected bool/int beta but got {type(beta)}",
        )
        check(
            is_weakly_lesser_type(type(alpha), int),
            lambda: f"expected bool/int alpha but got {type(beta)}",
        )
        if not beta:
            return torch.outer(vec1, vec2) if alpha else torch.full_like(self, False)
        else:
            return torch.logical_or(
                self,
                torch.outer(vec1, vec2) if alpha else torch.full_like(self, False),
            )
    else:
        check(
            is_weakly_lesser_type(type(beta), dtype_to_type(self.dtype)),
            lambda: f"cannot safely convert {type(beta)} to {self.dtype}",
        )
        check(
            is_weakly_lesser_type(type(alpha), dtype_to_type(self.dtype)),
            lambda: f"cannot safely convert {type(alpha)} to {self.dtype}",
        )
        if beta == 0:
            # This means NaNs from self are dropped if beta is zero
            return alpha * torch.outer(vec1, vec2)
        else:
            return beta * self + alpha * torch.outer(vec1, vec2)


# CompositeImplicitAutograd - don't register decomp
def atleast_1d(
    arg: Union[TensorLikeType, Sequence[TensorLikeType]], *args: TensorLikeType
) -> Union[TensorLikeType, Tuple[TensorLikeType, ...]]:
    """Reference implementation of :func:`torch.atleast_1d`."""
    if not args and isinstance(arg, collections.abc.Sequence):
        args_ = arg
    else:
        assert not isinstance(arg, collections.abc.Sequence)
        args_ = (arg,) + args
    res = tuple(a if a.ndim >= 1 else unsqueeze(a, 0) for a in args_)
    return res if len(res) > 1 else res[0]


# Helper function with assert to avoid MyPy error
# of incompatible type passed to unsqueeze
def _unsqueeze_atleast(
    at_least_fn: Callable, dim: int, arg: TensorLikeType
) -> TensorLikeType:
    arg_ = at_least_fn(arg)
    assert isinstance(arg_, TensorLike)
    return unsqueeze(arg_, dim)


# CompositeImplicitAutograd - don't register decomp
def atleast_2d(
    arg: Union[TensorLikeType, Sequence[TensorLikeType]], *args: TensorLikeType
) -> Union[TensorLikeType, Tuple[TensorLikeType, ...]]:
    """Reference implementation of :func:`torch.atleast_2d`."""
    if not args and isinstance(arg, collections.abc.Sequence):
        args_ = arg
    else:
        assert not isinstance(arg, collections.abc.Sequence)
        args_ = (arg,) + args
    unsqueeze_atleast_1d = partial(_unsqueeze_atleast, atleast_1d, 0)
    res = tuple(a if a.ndim >= 2 else unsqueeze_atleast_1d(a) for a in args_)
    return res if len(res) > 1 else res[0]


# CompositeImplicitAutograd - don't register decomp
def atleast_3d(
    arg: Union[TensorLikeType, Sequence[TensorLikeType]], *args: TensorLikeType
) -> Union[TensorLikeType, Tuple[TensorLikeType, ...]]:
    """Reference implementation of :func:`torch.atleast_3d`."""
    if not args and isinstance(arg, collections.abc.Sequence):
        args_ = arg
    else:
        assert not isinstance(arg, collections.abc.Sequence)
        args_ = (arg,) + args
    unsqueeze_atleast_2d = partial(_unsqueeze_atleast, atleast_2d, -1)
    res = tuple(a if a.ndim >= 3 else unsqueeze_atleast_2d(a) for a in args_)
    return res if len(res) > 1 else res[0]


def as_strided(
    a: TensorLikeType, size: ShapeType, stride: StrideType, storage_offset: int = 0
) -> TensorLikeType:
    return prims.as_strided(a, size, stride, storage_offset)


def broadcast_shapes(*shapes) -> ShapeType:
    return torch.Size(_broadcast_shapes(*shapes))


@torch.ops.aten.broadcast_tensors.default.py_impl(DispatchKey.CompositeImplicitAutograd)
@torch.ops.aten.broadcast_tensors.default.py_impl(DispatchKey.Meta)
def broadcast_tensors(*tensors) -> List[TensorLikeType]:
    if len(tensors) == 1 and not isinstance(tensors[0], Tensor):
        tensors = tensors[0]
    return list(_maybe_broadcast(*tensors, preserve_cpu_scalar_tensors=False))


# CompositeImplicitAutograd - don't register decomp
def broadcast_to(a: TensorLikeType, size: ShapeType) -> TensorLikeType:
    start = len(size) - len(a.shape)
    dims = tuple(range(start, len(a.shape) + start))
    return prims.broadcast_in_dim(a, size, dims)


@register_decomposition(torch.ops.aten.cat)
@out_wrapper()
@elementwise_type_promotion_wrapper(
    type_promoting_args=("tensors",),
    type_promotion_kind=ELEMENTWISE_TYPE_PROMOTION_KIND.NO_OPMATH,
)
def cat(tensors: TensorSequenceType, dim: int = 0) -> TensorLikeType:
    if len(tensors) == 0:
        msg = "cat expects at least one tensor, but received zero!"
        raise ValueError(msg)

    for tensor in tensors:
        assert isinstance(tensor, TensorLike)

    utils.check_same_device(*tensors, allow_cpu_scalar_tensors=False)

    for t in tensors:
        # match logic in legacy_cat_wrap_dim
        if t.ndim == 1 and t.size(0) == 0:
            continue
        dim = utils.canonicalize_dim(t.ndim, dim)
        utils.validate_idx(t.ndim, dim)
        break

    # Filters tensors with one dimension of length zero
    filtered = tuple(x for x in tensors if not (x.ndim == 1 and x.numel() == 0))
    if len(filtered) == 0:
        t = tensors[0]

        # TODO: fix this to work with meta tensors
        try:
            requires_grad = any(x.requires_grad for x in tensors)
        except Exception:
            requires_grad = False

        return empty((0,), dtype=t.dtype, device=t.device, requires_grad=requires_grad)

    return prims.cat(filtered, dim)


# CompositeImplicitAutograd - don't register decomp
@out_wrapper()
def column_stack(tensors: TensorSequenceType) -> TensorLikeType:
    aligned_tensors = tuple(
        x if x.ndim > 1 else x.reshape((x.numel(), 1)) for x in tensors
    )
    return cat(aligned_tensors, 1)


def conj(input: TensorLikeType) -> TensorLikeType:
    if not utils.is_complex_dtype(input.dtype):
        return input
    if input.is_sparse:
        return torch.conj_physical(input)
    return prims.conj(input)


# This replicates at::constant_pad_nd, defined in ATen/native/PadNd.cpp
@register_decomposition(torch.ops.aten.constant_pad_nd)
def constant_pad_nd(
    input: TensorLikeType, pad: List[int], value: NumberType = 0
) -> TensorLikeType:
    check(
        len(pad) % 2 == 0,
        lambda: f"Length of pad must be even but instead it equals {len(pad)}",
    )

    input_sizes = input.shape
    l_inp = len(input_sizes)

    l_pad = len(pad) // 2
    l_diff = l_inp - l_pad

    check(
        l_inp >= l_pad,
        lambda: "Length of pad should be no more than twice the number of "
        f"dimensions of the input. Pad length is {len(pad)} while the input has "
        f"{l_inp} dimensions.",
    )

    c_input = input
    for i in range(l_diff, l_inp):
        pad_idx = 2 * (l_inp - i - 1)
        if pad[pad_idx] < 0:
            c_input = c_input.narrow(i, -pad[pad_idx], c_input.shape[i] + pad[pad_idx])

        if pad[pad_idx + 1] < 0:
            c_input = c_input.narrow(i, 0, c_input.shape[i] + pad[pad_idx + 1])

    # if none of the pads are positive we can just return the result
    if builtins.all(p <= 0 for p in pad):
        return c_input.clone()

    new_shape = list(input_sizes[:l_diff])

    for i in range(l_pad):
        pad_idx = len(pad) - ((i + 1) * 2)
        new_dim = input_sizes[l_diff + i] + pad[pad_idx] + pad[pad_idx + 1]
        check(
            new_dim > 0,
            lambda: f"The input size {input_sizes[l_diff + i]}, plus negative padding "
            f"{pad[pad_idx]} and {pad[pad_idx + 1]} resulted in a negative output size, "
            f"which is invalid. Check dimension {l_diff + i} of your input.",
        )
        new_shape.append(new_dim)

    memory_format = utils.suggest_memory_format(input)
    output = torch.empty(
        new_shape,
        dtype=input.dtype,
        device=input.device,
        requires_grad=input.requires_grad,
        memory_format=memory_format,
    )

    if value == 0 and input.dtype == torch.bool:
        value = False
    # torch.fill isn't typed to allow complex values
    output = torch.fill(output, value)  # type: ignore[arg-type]

    c_output = output
    for i in range(l_diff, l_inp):
        pad_idx = 2 * (l_inp - i - 1)
        if pad[pad_idx] > 0:
            c_output = c_output.narrow(
                i, pad[pad_idx], c_output.shape[i] - pad[pad_idx]
            )
        if pad[pad_idx + 1] > 0:
            c_output = c_output.narrow(i, 0, c_output.shape[i] - pad[pad_idx + 1])

    prims.copy_to(c_output, c_input)
    return output


def contiguous(
    a: Tensor, *, memory_format: torch.memory_format = torch.contiguous_format
) -> Tensor:
    check(
        memory_format != torch.preserve_format,
        lambda: "preserve memory format is unsupported by the contiguous operator",
    )

    if utils.is_contiguous_for_memory_format(a, memory_format=memory_format):
        return a

    return torch.clone(a, memory_format=memory_format)


@out_wrapper()
def dstack(tensors: TensorSequenceType) -> TensorLikeType:
    check(len(tensors) > 0, lambda: "dstack expects a non-empty TensorList")
    aligned_tensors = atleast_3d(*tensors)
    return cat(aligned_tensors, 2)


@register_decomposition(torch.ops.aten.expand)
def expand(a: Tensor, *shape) -> Tensor:
    # NOTE: cannot use utils.extract_shape_from_varargs here
    # because that also validates the shape, but the shape
    # given to expand may be "invalid"
    if len(shape) == 1 and isinstance(shape[0], Sequence):
        shape = tuple(shape[0])

    check(
        len(shape) >= len(a.shape),
        lambda: "expand: the requested shape has too few dimensions!",
    )

    offset = len(shape) - len(a.shape)
    shape_ = list(shape)
    for idx, x in enumerate(a.shape):
        offset_idx = idx + offset
        requested_length = shape[offset_idx]
        check(
            requested_length == x or x == 1 or requested_length == -1,
            lambda: f"expand: attempting to expand a dimension of length {x}!",
        )

        shape_[offset_idx] = requested_length if requested_length != -1 else x

    # At this point shape must be valid
    utils.validate_shape(shape_)

    return prims.broadcast_in_dim(
        a, shape_, tuple(range(offset, len(a.shape) + offset))
    )


# CompositeImplicitAutograd - don't register decomp
def expand_as(a: Tensor, b: Tensor) -> Tensor:
    return a.expand(b.shape)


def chunk(a: TensorLikeType, chunks: int, dim: int = 0) -> Tuple[TensorLikeType, ...]:
    if chunks <= 0:
        msg = "Expected at least one chunk, but got {0}!".format(chunks)
        raise ValueError(msg)

    dim = utils.canonicalize_dim(a.ndim, dim)
    length = a.shape[dim]
    chunk_size = math.ceil(length / chunks)
    full_chunks = math.floor(length / chunk_size)
    tail_chunk_size = length % chunk_size

    result = []
    for i in range(full_chunks):
        result.append(narrow(a, dim, i * chunk_size, chunk_size))

    if tail_chunk_size != 0:
        result.append(narrow(a, dim, full_chunks * chunk_size, tail_chunk_size))

    return tuple(result)


# Note: flatten, unlike prim.collapse and prim.collapse_view has an inclusive end_dim
# Note: flatten, unlike other shape operators, returns the input tensor on a no-op (unless
# a 0D tensor is flattened, in which case it's returned in 1D)
# CompositeImplicitAutograd - don't register decomp
def flatten(a: TensorLikeType, start_dim: int = 0, end_dim: int = -1) -> TensorLikeType:
    start_dim = utils.canonicalize_dim(a.ndim, start_dim)
    end_dim = utils.canonicalize_dim(a.ndim, end_dim)

    # Short-circuits on no-op
    if start_dim == end_dim and a.ndim != 0:
        return a

    # Tries to take a view
    # TODO: we could look at directing collapse_view to skip its meta function here (unsafe_collapse_view)
    new_shape, new_strides = prims._collapse_view_helper(a, start_dim, end_dim + 1)
    if new_shape is not None:
        return prims.collapse_view(a, start_dim, end_dim + 1)

    # Makes a copy if it can't make a view
    return prims.collapse(a, start_dim, end_dim + 1)


@register_decomposition(torch.ops.aten.flip)
def flip(a: TensorLikeType, dims: DimsSequenceType) -> TensorLikeType:
    if not isinstance(dims, tuple) and not isinstance(dims, list):
        raise ValueError("dims has to be a sequence of ints")
    dims = utils.canonicalize_dims(a.ndim, dims)  # type: ignore[assignment]
    utils.validate_no_repeating_dims(dims)
    return prims.rev(a, dims)


# CompositeImplicitAutograd - don't register decomp
def fliplr(a: TensorLikeType) -> TensorLikeType:
    if a.ndim < 2:
        raise RuntimeError("Input must be >= 2-d.")

    return flip(a, (1,))


# CompositeImplicitAutograd - don't register decomp
def flipud(a: TensorLikeType) -> TensorLikeType:
    if a.ndim < 1:
        raise RuntimeError("Input must be >= 1-d.")

    return flip(a, (0,))


# CompositeImplicitAutograd - don't register decomp
def narrow(a: TensorLikeType, dim: int, start: int, length: int) -> TensorLikeType:
    dim = utils.canonicalize_dim(a.ndim, dim)
    return prims.slice_in_dim(a, start, start + length, axis=dim)


@register_decomposition(torch.ops.aten.narrow_copy)
@out_wrapper()
def narrow_copy(a: TensorLikeType, dim: int, start: int, length: int) -> TensorLikeType:
    # TODO: This must return a sparse tensor if the input is sparse, but refs
    # have no sparse support.  See narrow_copy_sparse in core.
    if a.is_sparse:
        raise NotImplementedError("narrow_copy ref doesn't support sparse tensors")
    return torch.clone(torch.narrow(a=a, dim=dim, start=start, length=length))  # type: ignore[call-overload]


def _normalize(
    a: Tensor, norm_dims: DimsType, eps: float
) -> Tuple[Tensor, Tensor, Tensor]:
    """Computes mean and 1/std of a tensor along norm_dims.

    Used as a helper function for normalization layers.

    Args:
        a (Tensor): input tensor
        norm_dims (DimsType): dimensions to normalize over
        eps (float): epsilon for numerical stability

    Returns:
        out (Tensor): normalized tensor.
        mean (Tensor): mean of the tensor along norm_dims.
        rstd (Tensor): 1/std of the tensor along norm_dims.
    """
    computation_dtype = utils.get_computation_dtype(a.dtype)
    a_acc = _maybe_convert_to_dtype(a, computation_dtype)
    assert isinstance(a_acc, TensorLike)  # to avoid mypy error for var_mean
    biased_var, mean = torch.var_mean(
        a_acc, dim=norm_dims, unbiased=False, keepdim=True
    )
    rstd = torch.rsqrt(biased_var + eps)
    out = (a - mean) * rstd
    return out, mean, rstd


@register_decomposition(torch.ops.aten.native_layer_norm)
def native_layer_norm(
    input: Tensor,
    normalized_shape: ShapeType,
    weight: Optional[Tensor],
    bias: Optional[Tensor],
    eps: float,
) -> Tuple[Tensor, Tensor, Tensor]:
    normalized_ndim = len(normalized_shape)
    utils.check(
        normalized_ndim >= 1,
        lambda: "Expected normalized_shape to be at least 1-dimensional, i.e., "
        + "containing at least one element, but got normalized_shape = "
        + str(normalized_shape),
    )
    # torch.Size([1, 2, 3]) == [1, 2, 3] evaluates to False
    # while torch.Size([1, 2, 3]) == (1, 2, 3) is True
    # therefore we use tuple(normalized_shape)
    utils.check(
        weight is None or weight.shape == tuple(normalized_shape),
        lambda: "Expected weight to be of same shape as normalized_shape, but got "
        + "weight of shape "
        + str(weight.shape)  # type: ignore[union-attr]
        + " and normalized_shape = "
        + str(normalized_shape),
    )
    utils.check(
        bias is None or bias.shape == tuple(normalized_shape),
        lambda: "Expected bias to be of same shape as normalized_shape, but got "
        + "bias of shape "
        + str(bias.shape)  # type: ignore[union-attr]
        + " and normalized_shape = "
        + str(normalized_shape),
    )
    utils.check(
        input.ndim >= normalized_ndim
        and input.shape[(input.ndim - normalized_ndim) :] == tuple(normalized_shape),
        lambda: "Given normalized_shape="
        + str(normalized_shape)
        + ", expected input with shape "
        + str(normalized_shape)
        + ", but got input of size "
        + str(input.shape),
    )

    input = input.contiguous()
    if weight is not None:
        weight = weight.contiguous()
    if bias is not None:
        bias = bias.contiguous()

    axis = input.ndim - normalized_ndim
    reduction_dims = list(range(axis, input.ndim))
    out, mean, rstd = _normalize(input, reduction_dims, eps)

    if weight is None and bias is not None:
        out = out + bias
    elif weight is not None and bias is None:
        out = out * weight
    elif weight is not None and bias is not None:
        out = out * weight + bias

    out = _maybe_convert_to_dtype(out, input.dtype)  # type: ignore[assignment]
    if input.device.type == "cpu":
        mean = _maybe_convert_to_dtype(mean, input.dtype)  # type: ignore[assignment]
        rstd = _maybe_convert_to_dtype(rstd, input.dtype)  # type: ignore[assignment]
    return (out, mean, rstd)


# TODO: Adding this as a meta function causes functorch tests to fail when compiled with debug mode.
# test/test_eager_transforms.py::TestFunctionalizeCPU::test_functionalize_fx_transpose_simple_cpu
@register_decomposition(torch.ops.aten.permute)
def permute(a: TensorLikeType, *dims) -> TensorLikeType:
    _permutation = utils.canonicalize_dims(
        a.ndim, utils.extract_dims_from_varargs(dims)
    )
    return prims.transpose(a, _permutation)


# Get the new shape and stride after applying unfold to an input tensor
def _get_unfold_shape_stride(
    a_shape: ShapeType, a_stride: StrideType, dimension: int, size: int, step: int
):
    a_ndim = len(a_shape)
    dim = utils.canonicalize_dim(a_ndim, dimension, wrap_scalar=True)
    max_size = 1 if a_ndim == 0 else a_shape[dim]
    last_stride = 1 if a_ndim == 0 else a_stride[dim]

    utils.check(
        size <= max_size,
        lambda: f"Maximum size for tensor at dimension {dim} is {max_size} but size is {size}",
    )

    utils.check(
        step > 0,
        lambda: f"Step is {step} but must be > 0",
    )

    shape = list(a_shape)
    strides = list(a_stride)
    shape.append(size)
    strides.append(last_stride)
    if dim < a_ndim:
        shape[dim] = (shape[dim] - size) // step + 1
        strides[dim] *= step
    return shape, strides


@register_decomposition(torch.ops.aten.repeat)
def repeat(a: Tensor, *repeat_shape) -> Tensor:
    repeat_shape = utils.extract_shape_from_varargs(repeat_shape, validate=False)
    utils.check(
        len(repeat_shape) >= len(a.shape),
        lambda: "repeat: Number of dimensions of repeat dims can not be smaller than number of dimensions of tensor",
    )

    if len(repeat_shape) == 0:
        return torch.clone(a)

    num_new_dimensions = len(repeat_shape) - a.ndim
    padded_shape = [1] * num_new_dimensions
    for dim_size in a.shape:
        padded_shape.append(dim_size)

    target_shape = tuple(
        padded_size * repeat_size
        for padded_size, repeat_size in zip(padded_shape, repeat_shape)
    )

    # return an empty tensor if one of the repeat_shape dimensions is zero
    if 0 in repeat_shape:
        return torch.empty(
            target_shape,
            dtype=a.dtype,
            device=a.device,
            requires_grad=a.requires_grad,
            memory_format=utils.suggest_memory_format(a),
        )

    urtensor_shape = target_shape
    urtensor_stride = utils.make_contiguous_strides_for(target_shape)
    for dim, dim_size in enumerate(padded_shape):
        # repeat each dimension by using unfold_copy operation
        urtensor_shape, urtensor_stride = _get_unfold_shape_stride(
            urtensor_shape, urtensor_stride, dim, dim_size, max(dim_size, 1)
        )

    # derive permute order by sorting urtensor strides
    enumerated_stride = list(enumerate(urtensor_stride))
    enumerated_stride.sort(key=lambda item: item[1], reverse=True)
    permute_order, sorted_stride = zip(*enumerated_stride)

    # add new and expand dimensions according to urtensor
    repeat_xtensor = a.expand(urtensor_shape)

    # clone tensor to concretize expanded dimensions
    cloned_result = torch.clone(repeat_xtensor)

    # transpose axis so strides are in sorted order
    permuted_result = cloned_result.permute(permute_order)

    # reshape to get contiguous tensor with correct target shape
    return permuted_result.reshape(target_shape)


def _reshape_view_helper(a: TensorLikeType, *shape, allow_copy: bool) -> TensorLikeType:
    # Creates a valid shape
    shape = utils.extract_shape_from_varargs(shape, validate=False)
    # Reshape may be given a shape with a -1 length
    # This indicates that the dimension's length should be inferred
    shape = utils.infer_size(shape, a.numel())

    # Short-circuits if shape is the same
    if tuple(a.shape) == tuple(shape):
        return prims.view_of(a)

    # Special-cases tensors with no elements
    if a.numel() == 0:
        return as_strided(a, shape, utils.make_contiguous_strides_for(shape))

    # Special-cases reshaping zero dim tensors
    if a.ndim == 0:
        _a = a
        for length in shape:
            assert length == 1
            _a = unsqueeze(_a, -1)
        return _a

    # Special-cases reshaping to zero dim tensors
    if len(shape) == 0:
        _a = a
        for length in a.shape:
            assert length == 1
            _a = squeeze(_a, -1)
        return _a

    # Handles general case: a 1+D tensor reshaped into a distinct 1+D shape

    # NOTE [Reshape Algorithm]
    # This algorithm works by attempting to greedily construct the desired dimensions in
    # the output shape, left to right. It does this by, conceptually, accumulating
    # dimensions of the original tensor, also left to right, until the dimension
    # can be constructed using prims.split_dim.
    # The algorithm also has special handling for tail squeezes/unsqueezes, like
    # if a reshape from (5, 5) to (5, 5, 1) or vice versa.
    #
    # This algorithm does not flatten the original tensor and then split dims as appropriate
    # because that would create copies more often than this algorithm. flatten is the only
    # operation below which can create a view or a copy, and while it prefers creating
    # views it may sometimes create a copy if the tensor's strides do not permit a view.
    # As a result, this algorithm tries to minimize flattening.
    #
    # Note that a better version of this algorithm may exist. Regions which could be
    # flattened without creating a copy can be identified in advance, and that might
    # allow fewer flatten calls or faster short-circuiting to make a copy.
    idx = 0
    a_ = a
    for length in shape:
        # Handles tail unsqueezes
        if idx >= a_.ndim:
            assert length == 1
            last_dim = a_.ndim - 1
            # NOTE: using split_dim instead of unsqueeze may seem silly here,
            # but it's necessary to get the strides correct
            a_ = prims.split_dim(a_, last_dim, a_.shape[last_dim])
            idx = idx + 1
            continue

        # Skips dimensions that are already the correct length
        if length == a_.shape[idx]:
            idx = idx + 1
            continue

        # Gathers enough original dimensions such that this new dimension can be created
        # Note that this accumulation will terminate because we've verified a and the shape
        # specify the same number of elements above
        accum = a_.shape[idx]
        end = idx
        while accum % length != 0:
            end = end + 1
            accum = accum * a_.shape[end]
        if end != idx:
            # NOTE: in this case multiple dimensions must be flatten to create the desired dimension
            # This flattening is why reshape sometimes creates a copy -- because flattening
            # may return a view of a copy

            # Checks if collapse can be a view and short-circuits to copying reshape if it can't
            new_shape, new_strides = prims._collapse_view_helper(a_, idx, end + 1)
            if new_shape is None:
                if allow_copy:
                    return prims.reshape(a, shape)

                msg = "Cannot view a tensor with shape {0} and strides {1} as a tensor with shape {2}!".format(
                    a.shape, a.stride(), shape
                )
                raise ValueError(msg)

            a_ = flatten(a_, idx, end)

        # Splits the (possibly flattened) dimension to create the desired dim length
        if accum != length:
            a_ = prims.split_dim(a_, idx, length)

        idx = idx + 1

    # Squeezes tail
    while idx < a_.ndim:
        assert a_.shape[idx] == 1
        a_ = squeeze(a_, idx)

    return a_


# CompositeImplicitAutograd - don't register decomp
# NOTE: shape is a vararg because Tensor.reshape can be called with as
# Tensor.reshape(a, b, c) or Tensor.reshape((a, b, c)) Function call
# torch.reshape doesn't support unpacked shapes
def reshape(a: TensorLikeType, *shape: ShapeType) -> TensorLikeType:
    return _reshape_view_helper(a, *shape, allow_copy=True)


# CompositeImplicitAutograd - don't register decomp
def reshape_as(self: TensorLikeType, other: TensorLikeType) -> TensorLikeType:
    return self.reshape(other.size())


@register_decomposition(torch.ops.aten.roll)
def roll(
    a: TensorLikeType, shifts: DimsType, dims: DimsType = tuple()
) -> TensorLikeType:
    """Reference implementation of :func:`torch.roll`."""
    dims = utils.canonicalize_dims(a.ndim, dims)
    # ATen specifies int[1] type for shifts and dims which expands integers to tuples of length 1
    if not isinstance(shifts, Iterable):
        shifts = (shifts,)
    if not isinstance(dims, Iterable):
        dims = (dims,)

    # Avoid modulo by zero
    if a.numel() == 0:
        # Keeping this as ref for now as FakeTensor runs into some issues with complex tensors
        return clone(a)

    len_shifts = len(shifts)
    len_dims = len(dims)
    if len_shifts != 1 or len_dims != 1:
        if len_shifts == 0:
            raise RuntimeError("`shifts` required")
        # Takes care of the case when dims is not specified (default)
        # By default, the tensor is flattened before shifting, after which the original shape is restored
        if len_dims == 0 and len_shifts == 1:
            return torch.roll(torch.flatten(a), shifts, 0).view(a.shape)
        if len_shifts != len_dims:
            raise RuntimeError(
                f"shifts and dimensions must align. shifts: {len_shifts}, dims: {len_dims}"
            )
        assert len_dims > 1
        tail_shifts = shifts[1:]
        tail_dims = dims[1:]
        first_dim_rolled = torch.roll(a, shifts[0], dims[0])
        return torch.roll(first_dim_rolled, tail_shifts, tail_dims)

    # This path is taken when only one dimension is rolled
    # For example to get `first_dim_rolled` above
    dim = dims[0]
    size = a.shape[dim]
    start = (size - shifts[0]) % size
    t0 = torch.narrow(a, dim, start, size - start)
    t1 = torch.narrow(a, dim, 0, start)
    return torch.cat((t0, t1), dim)


@register_decomposition(torch.ops.aten.rot90)
def rot90(
    a: TensorLikeType, k: int = 1, dims: DimsSequenceType = (0, 1)
) -> TensorLikeType:
    """Reference implementation of :func:`torch.rot90`."""
    if len(dims) != 2:
        raise RuntimeError(
            f"expected total rotation dims == 2, but got dims = {len(dims)}"
        )
    if a.ndim < 2:
        raise RuntimeError(f"expected total dims >= 2, but got total dims = {a.ndim}")

    # Do this after the initial checks to be compatible with the behavior in
    # core.
    dims = utils.canonicalize_dims(a.ndim, dims)

    if dims[0] == dims[1]:
        raise RuntimeError(
            f"expected rotation dims to be different, but got dim0 = {dims[0]} and dim1 = {dims[1]}"
        )
    k = k % 4  # Rotation direction is from the second towards the first axis for k < 0
    if k == 1:
        return torch.transpose(torch.flip(a, (dims[1],)), dims[0], dims[1])
    elif k == 2:
        return torch.flip(a, dims)
    elif k == 3:
        return torch.transpose(torch.flip(a, (dims[0],)), dims[0], dims[1])
    else:
        return clone(a, memory_format=torch.contiguous_format)


def _check_stack_inputs(tensors: TensorSequenceType) -> None:
    entry_shape = tensors[0].shape
    for i in range(1, len(tensors)):
        assert tensors[i].shape == entry_shape, (
            f"stack expects each tensor to be equal size, but got {entry_shape} at entry 0"
            f"and {tensors[i].shape} at entry {i}"
        )


@register_decomposition(torch.ops.aten.stack)
@out_wrapper()
def stack(tensors: TensorSequenceType, dim: int = 0) -> TensorLikeType:
    assert len(tensors) > 0, "stack expects a non-empty TensorList"
    wrapped_dim = utils.canonicalize_dim(tensors[0].ndim + 1, dim)
    # Refs need sparse support to check other condition
    if wrapped_dim < tensors[0].ndim:  # and not tensors[0].is_sparse:
        _check_stack_inputs(tensors)
        result_sizes = list(tensors[0].shape)
        result_sizes.insert(wrapped_dim, len(tensors))
        out = torch.cat(tensors, wrapped_dim)
        return out.view(result_sizes)

    # If dim == tensors[0].ndim, view cannot efficiently handle it
    return torch.cat([t.unsqueeze(wrapped_dim) for t in tensors], dim)


# CompositeImplicitAutograd - don't register decomp
@out_wrapper()
def softmax(
    a: TensorLikeType,
    dim: int,
    dtype: Optional[torch.dtype] = None,
) -> TensorLikeType:
    result_dtype = dtype or a.dtype
    computation_dtype = utils.get_computation_dtype(result_dtype)
    a_ = _maybe_convert_to_dtype(a, computation_dtype)
    a_max = amax(a_, dim, keepdim=True)
    a_exp = exp(a_ - a_max)
    return _maybe_convert_to_dtype(
        true_divide(a_exp, sum(a_exp, dim, keepdim=True)), result_dtype
    )  # type: ignore[return-value]


# CompositeImplicitAutograd - don't register decomp
@out_wrapper()
def hstack(tensors: TensorSequenceType) -> TensorLikeType:
    check(len(tensors) > 0, lambda: "hstack expects a non-empty TensorList")
    aligned_tensors = atleast_1d(*tensors)
    if aligned_tensors[0].ndim == 1:
        return cat(aligned_tensors, 0)
    return cat(aligned_tensors, 1)


# CompositeImplicitAutograd - don't register decomp
@out_wrapper()
def vstack(tensors: TensorSequenceType) -> TensorLikeType:
    check(len(tensors) > 0, lambda: "vstack expects a non-empty TensorList")
    aligned_tensors = atleast_2d(*tensors)
    return cat(aligned_tensors, 0)


# CompositeImplicitAutograd - don't register decomp
def unflatten(a: TensorLikeType, dim: int, sizes: ShapeType) -> TensorLikeType:
    dim = utils.canonicalize_dim(a.ndim, dim)
    utils.check(len(sizes) != 0, lambda: "unflatten: sizes must be non-empty")
    return a.view(tuple(a.shape[:dim]) + tuple(sizes) + tuple(a.shape[dim + 1 :]))


@register_decomposition(torch.ops.aten.unbind)
def unbind(t: TensorLikeType, dim: int = 0) -> TensorSequenceType:
    dim = utils.canonicalize_dim(t.ndim, dim)
    check(
        len(t.shape) > 0,
        lambda: "dimension specified as 0 but tensor has no dimensions",
        IndexError,
    )
    return tuple(
        torch.squeeze(s, dim) for s in torch.tensor_split(t, t.shape[dim], dim)
    )


@register_decomposition(torch.ops.aten.index_copy)
@out_wrapper()
def index_copy(x: TensorLike, dim: int, index: TensorLike, tensor: TensorLike):
    return x.clone(memory_format=torch.contiguous_format).index_copy_(
        dim, index, tensor
    )


@register_decomposition(torch.ops.aten.index_copy_)
def index_copy_(x: TensorLike, dim: int, index: TensorLike, tensor: TensorLike):
    dim = utils.canonicalize_dims(x.ndim, dim)
    utils.check(
        index.ndim <= 1,
        lambda: f"Index should have dimension 1 or 0 (got {index.ndim})",
    )
    # Treat scalars as elements of \R^1
    y = x.unsqueeze(0) if x.ndim == 0 else x
    idx = (slice(None),) * dim + (index,)
    y[idx] = tensor
    return x


@register_decomposition(torch.ops.aten.index_fill)
def index_fill(
    x: TensorLike, dim: int, index: TensorLike, value: Union[NumberType, TensorLike]
):
    return x.clone().index_fill_(dim, index, value)  # type: ignore[arg-type]


@register_decomposition(torch.ops.aten.index_fill_)
def index_fill_(
    x: TensorLike, dim: int, index: TensorLike, value: Union[NumberType, TensorLike]
):
    if isinstance(value, TensorLike):
        utils.check(
            value.ndim == 0,
            lambda: "Only supports 0-dimensional value tensor. "  # type: ignore[union-attr]
            f"Got a tensor with {value.ndim} dimensions.",
        )  # type: ignore[arg-type]
        return x.clone().index_copy_(dim, index, value)
    dim = utils.canonicalize_dims(x.ndim, dim)
    utils.check(
        index.ndim <= 1,
        lambda: f"Index should have dimension 1 or 0 (got {index.ndim})",
    )
    idx = (slice(None),) * dim + (index,)
    # Treat scalars as elements of \R^1
    y = x.unsqueeze(0) if x.ndim == 0 else x
    y[idx] = value  # type: ignore[assignment]
    return x


@register_decomposition(torch.ops.aten.index_add)
@out_wrapper()
def index_add(
    x: TensorLike,
    dim: int,
    index: TensorLike,
    tensor: TensorLike,
    *,
    alpha: NumberType = 1,
):
    # index_add always returns a new contiguous tensor
    return x.clone(memory_format=torch.contiguous_format).index_add_(
        dim, index, tensor, alpha=alpha  # type: ignore[arg-type]
    )


@register_decomposition(torch.ops.aten.index_select)
@out_wrapper()
def index_select(x: TensorLike, dim: int, index: TensorLike):
    dim = utils.canonicalize_dims(x.ndim, dim)
    utils.check(
        index.ndim <= 1,
        lambda: f"Index should have dimension 1 or 0 (got {index.ndim})",
    )
    # Treat scalars as elements of \R^1
    if x.ndim == 0:
        # we cannot write `x.unsqueeze(0)[index].squeeze(0).clone()`
        # as tensor[index] will trigger index.item() if index is a 0-dim tensor
        # and .item() cannot be symbolically traced with FakeTensor.
        return torch.ops.aten.index(x.unsqueeze(0), [index]).squeeze(0).clone()
    idx = (slice(None),) * dim + (index,)
    return x[idx]


# Note: although squeeze is documented as having the out= kwarg it doesn't
@register_decomposition(torch.ops.aten.squeeze)
def squeeze(a: TensorLikeType, dim: Optional[int] = None) -> TensorLikeType:
    if dim is not None:
        dim = utils.canonicalize_dim(a.ndim, dim)
        # Short-circuits if the tensor has no dimensions
        if len(a.shape) == 0:
            assert dim == 0
            return prims.view_of(a)

        # Note: squeeze does not modify tensors when the given dim is not a dimension of length 1
        if a.shape[dim] != 1:
            return prims.view_of(a)
        return prims.squeeze(a, (dim,))

    dims = tuple(idx for idx in range(len(a.shape)) if a.shape[idx] == 1)
    return prims.squeeze(a, dims)


# Note: does not work with TensorMetas because of data-dependent control-flow
# CompositeImplicitAutograd - don't register decomp
def tensor_split(
    a: TensorLikeType,
    indices_or_sections: Union[Tensor, DimsType],
    dim: int = 0,
) -> Tuple[TensorLikeType, ...]:
    _dim = utils.canonicalize_dim(a.ndim, dim)
    if a.ndim == 0:
        msg = "tensor_split: received a rank zero tensor, but expected a tensor of rank one or greater!"
        raise ValueError(msg)

    # If indices_or_sections is a tensor, it must be a CPU Long tensor
    if isinstance(indices_or_sections, TensorLike):
        if not indices_or_sections.device.type == "cpu":
            msg = "tensor_split: if indices_or_sections is a tensor it must be on the CPU, but received one on {0}".format(
                indices_or_sections.device
            )
            raise ValueError(msg)
        if indices_or_sections.dtype != torch.long:
            msg = "tensor_split: if indices_or_sections is a tensor it must have long dtype, "
            " but received one with dtype {0}".format(indices_or_sections.dtype)
            raise ValueError(msg)

    # Case 0 -- indices_or_sections is an integer or a scalar tensor n and a is split along dim into n parts of equal-ish length
    if isinstance(indices_or_sections, IntLike) or (
        isinstance(indices_or_sections, TensorLike) and indices_or_sections.ndim == 0
    ):
        sections: int = (
            indices_or_sections  # type: ignore[assignment]
            if isinstance(indices_or_sections, Number)
            else indices_or_sections.item()
        )

        if sections <= 0:
            msg = "tensor_split: number of sections must be greater than 0, but was {0}".format(
                sections
            )
            raise ValueError(msg)

        splits = []
        dim_size = a.shape[_dim]
        min_split_size = math.floor(dim_size / sections)
        num_splits_one_extra = dim_size % sections
        start_idx = 0
        for split_idx in range(sections):
            split_size = (
                min_split_size + 1
                if (split_idx < num_splits_one_extra)
                else min_split_size
            )
            s = prims.slice_in_dim(a, start_idx, start_idx + split_size, axis=_dim)
            splits.append(s)
            start_idx = start_idx + split_size

        return tuple(splits)
    # Case 1 -- indices_or_sections is a sequence of integers or a 1D tensor describing the splits
    else:
        indices = indices_or_sections
        if isinstance(indices_or_sections, TensorLike):
            if indices_or_sections.ndim != 1:
                msg = "tensor_split: non-scalar indices_or_sections tensors must have only one dimension, "
                "but received a tensor with {0} dimensions".format(
                    indices_or_sections.ndim
                )
                raise ValueError(msg)

            indices = indices_or_sections.tolist()

        splits = []
        start_idx = 0
        for x in indices:
            splits.append(prims.slice_in_dim(a, start_idx, x, axis=_dim))
            start_idx = x
        splits.append(prims.slice_in_dim(a, start_idx, a.shape[_dim], axis=_dim))
        return tuple(splits)


# CompositeImplicitAutograd - don't register decomp
def hsplit(
    a: TensorLikeType, indices_or_sections: DimsType
) -> Tuple[TensorLikeType, ...]:
    check(
        a.ndim >= 1,
        lambda: (
            "torch.hsplit requires a tensor with at least 1 dimension, but got a tensor with "
            + str(a.ndim)
            + " dimensions!"
        ),
    )
    dim = 0 if a.ndim == 1 else 1
    if isinstance(indices_or_sections, IntLike):
        split_size = indices_or_sections
        check(
            (split_size != 0 and a.shape[dim] % split_size == 0),
            lambda: (
                "torch.hsplit attempted to split along dimension "
                + str(dim)
                + ", but the size of the dimension "
                + str(a.shape[dim])
                + " is not divisible by the split_size "
                + str(split_size)
                + "!"
            ),
        )
        return tensor_split(a, split_size, dim)

    check(
        isinstance(indices_or_sections, (list, tuple)),
        lambda: (
            "hsplit(): received an invalid combination of arguments. "
            "Expected indices_or_sections to be of type int, list of ints or tuple of ints "
            f"but got type {type(indices_or_sections)}"
        ),
        exc_type=TypeError,
    )

    split_sizes = indices_or_sections
    return tensor_split(a, split_sizes, dim)


# CompositeImplicitAutograd - don't register decomp
def vsplit(
    a: TensorLikeType, indices_or_sections: DimsType
) -> Tuple[TensorLikeType, ...]:
    check(
        a.ndim >= 2,
        lambda: (
            "torch.vsplit requires a tensor with at least 2 dimension, but got a tensor with "
            + str(a.ndim)
            + " dimensions!"
        ),
    )
    if isinstance(indices_or_sections, IntLike):
        split_size = indices_or_sections
        check(
            (split_size != 0 and a.shape[0] % split_size == 0),
            lambda: (
                "torch.vsplit attempted to split along dimension 0 "
                + ", but the size of the dimension "
                + str(a.shape[0])
                + " is not divisible by the split_size "
                + str(split_size)
                + "!"
            ),
        )
        return tensor_split(a, split_size, 0)

    check(
        isinstance(indices_or_sections, (list, tuple)),
        lambda: (
            "vsplit(): received an invalid combination of arguments. "
            "Expected indices_or_sections to be of type int, list of ints or tuple of ints "
            f"but got type {type(indices_or_sections)}"
        ),
        exc_type=TypeError,
    )

    split_sizes = indices_or_sections
    return tensor_split(a, split_sizes, 0)


@register_decomposition(torch.ops.aten.diag.out)
@out_wrapper()
def diag(
    self: TensorLikeType,
    offset: int = 0,
) -> TensorLikeType:
    ndim = self.dim()
    utils.check(
        ndim in (1, 2), lambda: f"diag(): Supports 1D or 2D tensors. Got {ndim}D"
    )
    if ndim == 1:
        return torch.diag_embed(self, offset)
    else:
        return torch.diagonal_copy(self, offset)


@register_decomposition(torch.ops.aten.diagonal_scatter)
@out_wrapper()
def diagonal_scatter(
    input: TensorLikeType,
    src: TensorLikeType,
    offset: int = 0,
    dim1: int = 0,
    dim2: int = 1,
) -> TensorLikeType:
    out = input.clone()
    diag = out.diagonal(offset, dim1, dim2)
    check(
        diag.shape == src.shape,
        lambda: "expected src to have a size equal to the diagonal of the input."
        f"Got {src.shape} for a diagonal of shape {diag.shape}",
    )
    copy_to(diag, src)
    return out


@register_decomposition(torch.ops.aten.diagonal)
def diagonal(
    self: TensorLikeType,
    offset: int = 0,
    dim1: int = 0,
    dim2: int = 1,
) -> TensorLikeType:
    """
    Reference implementation of torch.diagonal
    """
    num_dims = self.dim()
    dim1 = utils.canonicalize_dim(idx=dim1, rank=num_dims)
    dim2 = utils.canonicalize_dim(idx=dim2, rank=num_dims)

    check(
        dim1 != dim2, lambda: f"diagonal dimensions cannot be identical {dim1}, {dim2}"
    )

    storage_offset = self.storage_offset()

    if offset >= 0:
        diag_size = max(min(self.size()[dim1], self.size()[dim2] - offset), 0)
    else:
        diag_size = max(min(self.size()[dim1] + offset, self.size()[dim2]), 0)

    if diag_size > 0:
        if offset >= 0:
            storage_offset += offset * self.stride()[dim2]
        else:
            storage_offset -= offset * self.stride()[dim1]

    sizes = [s for i, s in enumerate(self.size()) if i not in (dim1, dim2)]
    sizes.append(diag_size)

    strides = [s for i, s in enumerate(self.stride()) if i not in (dim1, dim2)]
    strides.append(self.stride()[dim1] + self.stride()[dim2])

    result = self.as_strided(size=sizes, stride=strides, storage_offset=storage_offset)

    return result


diagonal_copy = _make_copy_from_view(diagonal)


@register_decomposition(torch.ops.aten.diag_embed)
def diag_embed(
    t: TensorLikeType,
    offset: int = 0,
    dim1: int = -2,
    dim2: int = -1,
) -> TensorLikeType:
    """
    Reference implementation of torch.diag_embed
    """
    # as per the docs, exchanging dims is equivalent to changing the sign of
    # offset
    if dim1 > dim2:
        dim1, dim2 = dim2, dim1
        offset = -offset

    # convert from negative dims
    rank = t.ndim + 1
    dim1 = utils.canonicalize_dim(rank=rank, idx=dim1)
    dim2 = utils.canonicalize_dim(rank=rank, idx=dim2)

    check(
        dim1 != dim2, lambda: f"diagonal dimensions cannot be identical {dim1}, {dim2}"
    )

    # as per the docs, the size of last dim is placed at dim1 and dim2
    last_dim = t.size(-1)

    if offset != 0:
        # add padding to match the new size
        t_shape = list(t.shape)
        t_shape[-1] = builtins.abs(offset)
        z = torch.zeros(t_shape, dtype=t.dtype, device=t.device, requires_grad=False)
        pair = (z, t) if offset > 0 else (t, z)
        t = torch.cat(pair, dim=-1)
        # make sure the diagonal always has the same size
        last_dim += builtins.abs(offset)

    # preserve original data, but place 1 at dim1 and move last dim to dim2
    t = t.unsqueeze(dim1).movedim(-1, dim2)

    # generate ranges shifting indices based on offset
    a_range = torch.arange(last_dim, device=t.device, dtype=torch.int64)
    b_range = torch.arange(
        offset, last_dim + offset, device=t.device, dtype=torch.int64
    )

    # broadcast
    cond = a_range == b_range.unsqueeze(-1)
    cond_shape = [last_dim if i in (dim1, dim2) else 1 for i in range(len(t.shape))]
    cond = cond.reshape(cond_shape)

    # aten.diag_embed always returns a new contiguous tensor
    # contiguous() is needed to correctly model the output stride
    return utils.mask_tensor(cond, t).contiguous()


# CompositeImplicitAutograd - don't register decomp
def dsplit(a: TensorLikeType, sections: DimsType) -> TensorSequenceType:
    if a.ndim < 3:
        raise RuntimeError(
            f"torch.dsplit requires a tensor with at least 3 dimension, but got a tensor with {a.ndim} dimensions!"
        )
    if isinstance(sections, IntLike) and (sections == 0 or a.shape[2] % sections != 0):
        raise RuntimeError(
            "torch._refs.dsplit attempted to split along dimension 2, "
            + f"but the size of the dimension {a.shape[2]} is not divisible by the split_size {sections}!"
        )
    return tensor_split(a, sections, 2)


@register_decomposition(torch.ops.aten.t.default)
def t(a: TensorLikeType):
    # TODO: Add sparse support
    # if a.is_sparse:
    #     sparse_dim = a.sparse_dim()
    #     dense_dim = a.dense_dim()
    #     if not (sparse_dim <= 2 and dense_dim == 0):
    #         raise RuntimeError(
    #             f"t() expects a tensor with <= 2 sparse and 0 dense dimensions, but got {sparse_dim} sparse and"
    #             f"{dense_dim} dense dimensions"
    #         )
    if a.ndim > 2:
        raise RuntimeError(
            f"t() expects a tensor with <= 2 dimensions, but self is {a.ndim}D"
        )
    return torch.transpose(a, 0, 0 if a.ndim < 2 else 1)


# CompositeImplicitAutograd - don't register decomp
def T(a: TensorLikeType) -> TensorLikeType:
    # n != 2 && n != 0 is deprecated in regular PyTorch.
    check(
        a.ndim in (0, 2),
        lambda: (
            "The use of `x.T` on tensors of dimension other than 0 or 2 "
            "to reverse their shape is not supported."
        ),
    )
    return a.t()


@register_decomposition(torch.ops.aten.transpose)
def transpose(a: TensorLikeType, dim0: int, dim1: int) -> TensorLikeType:
    _dim0, _dim1 = utils.canonicalize_dims(a.ndim, (dim0, dim1))  # type: ignore[misc]

    if a.ndim <= 1 or dim0 == dim1:
        return prims.view_of(a)

    _permutation = list(range(0, a.ndim))
    _permutation[_dim0] = _dim1
    _permutation[_dim1] = _dim0
    return torch.permute(a, _permutation)


# Aliases for transpose
swap_axes = transpose


@register_decomposition(torch.ops.aten.unfold)
def unfold(
    self: TensorLikeType, dimension: int, size: int, step: int
) -> TensorLikeType:
    shape, strides = _get_unfold_shape_stride(
        self.shape, self.stride(), dimension, size, step
    )
    return self.as_strided(shape, strides)


@register_decomposition(torch.ops.aten.unfold_copy)
@out_wrapper()
def unfold_copy(self: TensorLikeType, dimension: int, size: int, step: int):
    return self.unfold(dimension, size, step).clone(
        memory_format=torch.contiguous_format
    )


@register_decomposition(torch.ops.aten.cumsum)
def cumsum(
    a: TensorLikeType,
    dim: int,
    *,
    keepdim: bool = False,
    dtype: Optional[torch.dtype] = None,
    out: Optional[Tensor] = None,
) -> TensorLikeType:
    # We implement all the kwargs of a reduction. ATen just handles dtype
    # nb. This decomposition may not be as efficient as a backend-specific implementation
    ndim = a.ndim
    dim = utils.canonicalize_dim(ndim, dim)
    if ndim == 0:
        return sum(a.unsqueeze(0), dim=0, keepdim=keepdim, dtype=dtype, out=out)
    a = a.unsqueeze(dim + 1)
    rg = torch.arange(a.shape[dim], device=a.device)
    mask = rg.unsqueeze(1) <= rg
    for _ in range(ndim - dim - 1):
        mask = mask.unsqueeze(-1)
    masked_a = utils.mask_tensor(mask, a)
    return sum(masked_a, dim=dim, keepdim=keepdim, dtype=dtype, out=out)


@register_decomposition(torch.ops.aten.unsqueeze)
def unsqueeze(a: TensorLikeType, dim: int) -> TensorLikeType:
    # Note that unsqueeze canonicalizes with rank + 1 because it allows
    # a new innermost dimension to be specified
    ndim = a.ndim + 1
    dim = utils.canonicalize_dim(ndim, dim)
    return prims.expand_dims(a, (dim,), ndim=ndim)


# NOTE: shape is a vararg because Tensor.reshape can be called with as
# Tensor.view(a, b, c) or Tensor.view((a, b, c)) Function call torch.view
# doesn't support unpacked shapes
# TODO: Turn this into a decomposition (currently fails on reshape meta tests)
@register_decomposition(torch.ops.aten.view)
def view(a: TensorLikeType, *shape: ShapeType) -> TensorLikeType:
    return _reshape_view_helper(a, *shape, allow_copy=False)


# CompositeImplicitAutograd - don't register decomp
def view_as(self: TensorLikeType, other: TensorLikeType) -> TensorLikeType:
    return self.view(other.size())


# CompositeImplicitAutograd - don't register decomp
def ravel(a: TensorLikeType) -> TensorLikeType:
    return reshape(a, (-1,))


@register_decomposition(torch.ops.aten.empty.memory_format)
@out_wrapper()
def empty(
    *shape,
    dtype: Optional[torch.dtype] = None,
    layout: torch.layout = torch.strided,
    device: Optional[torch.device] = None,
    requires_grad: bool = False,
    pin_memory: bool = False,
    memory_format: torch.memory_format = torch.contiguous_format,
) -> TensorLikeType:
    check(
        memory_format != torch.preserve_format,
        lambda: "torch.empty: the Preserve memory format is not supported",
    )

    shape = utils.extract_shape_from_varargs(shape)

    if memory_format == torch.contiguous_format:
        strides = utils.make_contiguous_strides_for(shape)
    elif memory_format == torch.channels_last_3d:
        strides = utils.make_channels_last_3d_strides_for(shape)
    else:  # memory_format == torch.channels_last
        check(
            memory_format == torch.channels_last,
            lambda: f"torch.empty: received an unknown memory format {memory_format}!",
        )
        strides = utils.make_channels_last_2d_strides_for(shape)

    return torch.empty_strided(
        shape,
        strides,
        dtype=dtype,
        layout=layout,
        device=device,
        pin_memory=pin_memory,
        requires_grad=requires_grad,
    )


@register_decomposition(torch.ops.aten.new_empty)
def new_empty(
    a: TensorLikeType,
    size: ShapeType,
    *,
    dtype: Optional[torch.dtype] = None,
    layout: Optional[torch.layout] = None,
    device: Optional[torch.device] = None,
    pin_memory: bool = False,
) -> TensorLikeType:

    dtype = a.dtype if dtype is None else dtype
    layout = a.layout if layout is None else layout
    device = a.device if device is None else device

    return torch.empty(
        size,
        dtype=dtype,
        device=device,
        pin_memory=pin_memory,
        layout=layout,
    )


@register_decomposition(torch.ops.aten.new_empty_strided)
def new_empty_strided(
    a: TensorLikeType,
    size: ShapeType,
    stride: StrideType,
    *,
    dtype: Optional[torch.dtype] = None,
    layout: Optional[torch.layout] = None,
    device: Optional[torch.device] = None,
    pin_memory: bool = False,
) -> TensorLikeType:
    """
    Reference implementation of torch.Tensor.new_empty_strided
    """

    dtype = a.dtype if dtype is None else dtype
    layout = a.layout if layout is None else layout
    device = a.device if device is None else device

    return torch.empty_strided(
        size,
        stride,
        dtype=dtype,
        device=device,
        pin_memory=pin_memory,
        layout=layout,
    )


@register_decomposition(torch.ops.aten.zeros.default)
@out_wrapper()
def zeros(
    *size,
    dtype: Optional[torch.dtype] = None,
    layout: torch.layout = torch.strided,
    device: Optional[torch.device] = None,
    pin_memory: bool = False,
    requires_grad: bool = False,
) -> TensorLikeType:
    size = utils.extract_shape_from_varargs(size)

    if dtype is None:
        dtype = torch.get_default_dtype()

    return torch.full(
        size,
        False if dtype == torch.bool else 0,
        dtype=dtype,
        layout=layout,
        device=device,
        pin_memory=pin_memory,
        requires_grad=requires_grad,
    )


@register_decomposition(torch.ops.aten.new_zeros)
def new_zeros(
    a: TensorLikeType,
    size: ShapeType,
    *,
    dtype: Optional[torch.dtype] = None,
    layout: Optional[torch.layout] = None,
    device: Optional[torch.device] = None,
    pin_memory: bool = False,
    requires_grad: bool = False,
) -> TensorLikeType:
    dtype = a.dtype if dtype is None else dtype
    layout = a.layout if layout is None else layout
    device = a.device if device is None else device

    return torch.full(
        size,
        False if dtype == torch.bool else 0,
        dtype=dtype,
        layout=layout,
        device=device,
        pin_memory=pin_memory,
        requires_grad=requires_grad,
    )


@register_decomposition(torch.ops.aten.ones.default)
@out_wrapper()
def ones(
    *size,
    dtype: Optional[torch.dtype] = None,
    layout: torch.layout = torch.strided,
    device: Optional[torch.device] = None,
    pin_memory: bool = False,
    requires_grad: bool = False,
) -> TensorLikeType:
    size = utils.extract_shape_from_varargs(size)

    if dtype is None:
        dtype = torch.get_default_dtype()

    return torch.full(
        size,
        True if dtype == torch.bool else 1,
        dtype=dtype,
        layout=layout,
        device=device,
        pin_memory=pin_memory,
        requires_grad=requires_grad,
    )


@register_decomposition(torch.ops.aten.new_ones)
def new_ones(
    a: TensorLikeType,
    size: ShapeType,
    *,
    dtype: Optional[torch.dtype] = None,
    layout: Optional[torch.layout] = None,
    device: Optional[torch.device] = None,
    pin_memory: bool = False,
    requires_grad: bool = False,
) -> TensorLikeType:
    dtype = a.dtype if dtype is None else dtype
    layout = a.layout if layout is None else layout
    device = a.device if device is None else device

    return torch.full(
        size,
        True if dtype == torch.bool else 1,
        dtype=dtype,
        layout=layout,
        device=device,
        pin_memory=pin_memory,
        requires_grad=requires_grad,
    )


@register_decomposition(torch.ops.aten.new_full)
def new_full(
    a: TensorLikeType,
    size: ShapeType,
    fill_value: Union[int, float, bool],
    *,
    dtype: Optional[torch.dtype] = None,
    layout: Optional[torch.layout] = None,
    device: Optional[torch.device] = None,
    pin_memory: bool = False,
) -> TensorLikeType:
    dtype = a.dtype if dtype is None else dtype
    layout = a.layout if layout is None else layout
    device = a.device if device is None else device

    return torch.full(
        size,
        fill_value,
        dtype=dtype,
        layout=layout,
        device=device,
        pin_memory=pin_memory,
    )


@register_decomposition(torch.ops.aten.empty_like)
def empty_like(
    a: TensorLikeType,
    *,
    dtype: Optional[torch.dtype] = None,
    device: Optional[torch.device] = None,
    layout: Optional[torch.layout] = None,
    pin_memory: bool = False,
    requires_grad: bool = False,
    memory_format: torch.memory_format = torch.preserve_format,
) -> TensorLikeType:

    dtype = a.dtype if dtype is None else dtype
    layout = a.layout if layout is None else layout
    device = a.device if device is None else device

    strides: Tuple[int, ...]

    if memory_format != torch.preserve_format:
        return torch.empty(
            a.shape,
            dtype=dtype,
            layout=layout,
            device=device,
            requires_grad=requires_grad,
            pin_memory=pin_memory,
            memory_format=memory_format,
        )

    # memory_format == torch.preserve_format
    strides = utils.compute_elementwise_output_strides(a)
    return torch.empty_strided(
        a.shape,
        strides,
        dtype=dtype,
        layout=layout,
        device=device,
        pin_memory=pin_memory,
        requires_grad=requires_grad,
    )


@register_decomposition(
    [
        torch.ops.aten.arange.default,
        torch.ops.aten.arange.start,
        torch.ops.aten.arange.start_step,
    ]
)
@out_wrapper()
def arange(
    start: NumberType = 0,
    end: Optional[NumberType] = None,
    step: NumberType = 1,
    *,
    dtype: Optional[torch.dtype] = None,
    layout: torch.layout = torch.strided,
    device: Optional[torch.device] = None,
    pin_memory: bool = False,
    requires_grad: bool = False,
) -> TensorLikeType:
    utils.check_layout(layout)
    utils.check_pin_memory(pin_memory)
    # Case: torch.arange(5)
    if end is None:
        end = start
        start = 0
    return prims.arange(
        start,
        end,
        step,
        dtype=dtype,
        # layout=layout,
        device=device,
        # pin_memory=pin_memory,
        requires_grad=requires_grad,
    )


@register_decomposition(torch.ops.aten.linspace)
@out_wrapper()
def linspace(
    start: NumberType,
    end: NumberType,
    steps: NumberType,
    *,
    dtype: Optional[torch.dtype] = None,
    device: Optional[torch.device] = None,
    layout: torch.layout = torch.strided,
    pin_memory: bool = False,
    requires_grad: bool = False,
) -> TensorLikeType:
    if dtype is None:
        dtype = torch.get_default_dtype()

    # NB: NumPy actually doesn't do this cast, but for this ref, I'd rather have this
    #     cast than not, because it allows us to always go into the precise path
    #     if dtype is integral and not worry about whether start/end are float
    if prims.utils.is_integer_dtype(dtype):
        if isinstance(start, FloatLike):
            start = sym_int(start)
        if isinstance(end, FloatLike):
            end = sym_int(end)

    if py_any(isinstance(arg, complex) for arg in (start, end, steps)):
        raise NotImplementedError
    assert not isinstance(start, complex) and not isinstance(end, complex)  # for mypy

    check(
        isinstance(steps, IntLike),
        lambda: "steps must be int, not float",
        exc_type=TypeError,
    )
    assert isinstance(steps, IntLike)  # for mypy
    check(steps >= 0, lambda: "number of steps must be non-negative")

    factory_kwargs = {
        "layout": layout,
        "device": device,
        "pin_memory": pin_memory,
        "requires_grad": requires_grad,
    }
    if steps == 0:
        ret = torch.full((0,), 0, dtype=dtype, **factory_kwargs)  # type: ignore[call-overload]
    elif steps == 1:
        ret = torch.full((1,), start, dtype=dtype, **factory_kwargs)  # type: ignore[call-overload]
    elif start == end:
        ret = torch.full((steps,), start, dtype=dtype, **factory_kwargs)  # type: ignore[call-overload]
    else:
        if prims.utils.is_integer_dtype(dtype):
            # We need to cast to int, so to avoid off-by-one issues
            # do the entire computation with ints when we can
            assert isinstance(start, IntLike) and isinstance(end, IntLike)
            step_size_x_denom = end - start
            eps = 1 if end > start else -1
            denom = steps - 1
            ret = prims.to_dtype(
                torch.arange(
                    start * denom,
                    end * denom + eps,
                    step_size_x_denom,
                    dtype=torch.int64,
                    **factory_kwargs,  # type: ignore[arg-type]
                )
                / denom,
                dtype,
            )
        else:
            step_size = (end - start) / (steps - 1)
            eps = step_size / 2
            ret = prims.to_dtype(
                torch.arange(  # type: ignore[call-overload]
                    start, end + eps, step_size, dtype=torch.float64, **factory_kwargs
                ),
                dtype,
            )

    return ret


@register_decomposition(torch.ops.aten.logspace)
@out_wrapper()
def logspace(
    start: NumberType,
    end: NumberType,
    steps: NumberType,
    base: NumberType = 10,
    *,
    dtype: Optional[torch.dtype] = None,
    device: Optional[torch.device] = None,
    layout: torch.layout = torch.strided,
    pin_memory: bool = False,
    requires_grad: bool = False,
) -> TensorLikeType:
    if dtype is None:
        dtype = torch.get_default_dtype()

    # NB: NumPy doesn't have this cast
    if prims.utils.is_integer_dtype(dtype):
        if isinstance(start, FloatLike):
            start = sym_int(start)
        if isinstance(end, FloatLike):
            end = sym_int(end)

    assert not isinstance(base, complex)  # for mypy
    if base < 0:
        raise NotImplementedError
    ret = torch.linspace(
        start,
        end,
        steps,
        dtype=torch.float64,
        layout=layout,
        device=device,
        pin_memory=pin_memory,
        requires_grad=requires_grad,
    )
    return prims.to_dtype(torch.pow(base, ret), dtype)


@overload
def meshgrid(tensors: Sequence[TensorLikeType], indexing: str):
    pass


@overload
def meshgrid(*tensors: TensorLikeType, indexing: str):
    pass


@register_decomposition(torch.ops.aten.meshgrid)
def meshgrid(
    *tensors: Union[TensorLikeType, List[TensorLikeType], Tuple[TensorLikeType]],
    indexing: str,
) -> List[TensorLikeType]:
    # This ref simultaneously handles two overloads (see stubs above)
    # The `indexing` argument is currently optional for torch.meshgrid, but we
    # plan to make the argument required: https://github.com/pytorch/pytorch/issues/50276
    if isinstance(tensors[0], list) or isinstance(tensors[0], tuple):
        assert len(tensors) == 1
        tensors = tuple(tensors[0])

    check(
        py_all(isinstance(a, TensorLike) for a in tensors),
        lambda: "meshgrid expects its inputs to be tensors",
    )

    check(len(tensors) > 0, lambda: "meshgrid expects a non-empty TensorList")

    for i in range(len(tensors) - 1):
        check(
            tensors[i].dtype == tensors[i + 1].dtype,  # type: ignore[union-attr]
            lambda: "meshgrid expects all tensors to have the same dtype",
        )
        check(
            tensors[i].device == tensors[i + 1].device,  # type: ignore[union-attr]
            lambda: "meshgrid expects all tensors to have the same device",
        )

    swap_first_and_second_tensors = False
    if indexing == "xy":
        swap_first_and_second_tensors = len(tensors) >= 2
        if swap_first_and_second_tensors:
            tensors = (tensors[1], tensors[0], *tensors[2:])
    else:
        check(
            indexing == "ij",
            lambda: (
                'torch.meshgrid: indexing must be one of "xy" or "ij", '
                f"but received: {indexing}"
            ),
        )

    result_shape: List[int] = []
    for t in tensors:
        assert isinstance(t, TensorLike)  # mypy
        check(
            t.ndim == 0 or t.ndim == 1,
            lambda: f"torch.meshgrid: Expected 0D or 1D tensor in the tensor list but got: {t}",
        )
        result_shape.append(t.numel())

    grids: List[TensorLikeType] = []
    for i, t in enumerate(tensors):
        assert isinstance(t, TensorLike)  # mypy
        if t.ndim == 0:
            t = t.view((1,))
        grids.append(prims.broadcast_in_dim(t, result_shape, (i,)))

    if swap_first_and_second_tensors:
        # Swap outputs if we originally swapped at the beginning
        grids[0], grids[1] = grids[1], grids[0]

    return grids


# CompositeImplicitAutograd - don't register decomp
def movedim(
    input: TensorLikeType,
    source: Union[int, DimsSequenceType],
    destination: Union[int, DimsSequenceType],
) -> TensorLikeType:
    """
    Reference implementation of torch.movedim
    """
    if type(source) is int:
        source = (source,)
    if type(destination) is int:
        destination = (destination,)

    utils.check(
        len(source) == len(destination),  # type: ignore[arg-type]
        lambda: (
            "movedim: Invalid source or destination dims: source "
            f"({source} dims) should contain the same number of dims as "
            f"destination ({destination} dims)"
        ),
    )

    rank = input.ndim
    ss = tuple(utils.canonicalize_dims(rank=rank, indices=source))  # type: ignore[arg-type]
    ds = tuple(utils.canonicalize_dims(rank=rank, indices=destination))  # type: ignore[arg-type]

    sss = set(ss)
    dss = set(ds)

    utils.check(
        len(ss) == len(sss),
        lambda: f"movedim: repeated dim in `source` {source}",
    )
    utils.check(
        len(ds) == len(dss),
        lambda: f"movedim: repeated dim in `destination` {destination}",
    )

    m = dict(zip(ds, ss))
    dims = []
    si = 0  # source index
    for di in range(rank):
        # check if the destination index is in the mapping
        s = m.get(di)
        if s is not None:
            # insert source index if found
            dims.append(s)
        else:
            # insert source index sequentially, skipping indices from the mapping
            while si in sss:
                si += 1
            dims.append(si)
            si += 1

    result = torch.permute(input, tuple(dims))

    return result


# NOTE: for convenience, shape can be a tuple of ints or a tuple containing a tuple of ints
@register_decomposition(torch.ops.aten.empty_strided)
def empty_strided(
    shape: Union[ShapeType, Tuple[ShapeType]],
    strides: StrideType,
    *,
    dtype: Optional[torch.dtype] = None,
    device: Optional[torch.device] = None,
    layout: torch.layout = torch.strided,
    requires_grad: bool = False,
    pin_memory: bool = False,
) -> TensorLikeType:
    # Layout == strided, pin_memory is False
    utils.check_layout(layout)
    utils.check_pin_memory(pin_memory)

    shape = utils.extract_shape_from_varargs(shape)
    dtype = torch.get_default_dtype() if dtype is None else dtype
    device = torch.device("cpu") if device is None else device

    return prims.empty_strided(
        shape,
        strides,
        dtype=dtype,
        device=device,
        requires_grad=requires_grad,
    )


@register_decomposition(torch.ops.aten.eye)
@out_wrapper()
def eye(
    n: int,
    m: Optional[int] = None,
    *,
    dtype: Optional[torch.dtype] = None,
    layout: torch.layout = torch.strided,
    device: Optional[torch.device] = None,
    pin_memory: bool = False,
    requires_grad: bool = False,  # TODO: unused
) -> TensorLikeType:
    """
    Reference implementation of torch.eye
    """
    if m is None:
        m = n

    check(n >= 0, lambda: f"n must be greater or equal to 0, got {n}")
    check(m >= 0, lambda: f"m must be greater or equal to 0, got {m}")

    range_n = torch.arange(n, dtype=torch.int64, device=device, requires_grad=False)
    range_m = torch.arange(m, dtype=torch.int64, device=device, requires_grad=False)

    cond = range_n.unsqueeze(-1) == range_m
    if dtype is torch.bool:
        return cond
    else:
        one = torch.ones(
            (1,),
            dtype=dtype,
            layout=layout,
            device=device,
            pin_memory=pin_memory,
            requires_grad=False,
        )
        return torch.where(cond, one, 0)
    # TODO: Use requires_grad.  All refs taking the requires_grad kwarg must
    # return a leaf tensor.
    # result.requires_grad_(requires_grad)


@register_decomposition(torch.ops.aten.full)
@out_wrapper()
def full(
    shape: ShapeType,
    fill_value: NumberType,
    *,
    dtype: Optional[torch.dtype] = None,
    layout: torch.layout = torch.strided,
    device: Optional[torch.device] = None,
    pin_memory: bool = False,
    requires_grad: bool = False,
) -> TensorLikeType:
    e = empty(
        shape,
        dtype=dtype,
        layout=layout,
        device=device,
        pin_memory=pin_memory,
        requires_grad=requires_grad,
    )
    return fill(e, fill_value)


def full_like(
    a: TensorLikeType,
    fill_value: NumberType,
    *,
    dtype: Optional[torch.dtype] = None,
    layout: Optional[torch.layout] = None,
    device: Optional[torch.device] = None,
    pin_memory: bool = False,
    requires_grad: bool = False,
    memory_format: torch.memory_format = torch.preserve_format,
) -> TensorLikeType:
    e = torch.empty_like(
        a,
        dtype=dtype,
        layout=layout,
        device=device,
        pin_memory=pin_memory,
        requires_grad=requires_grad,
        memory_format=memory_format,
    )
    return fill(e, fill_value)


zeros_like = partial(full_like, fill_value=False)


ones_like = partial(full_like, fill_value=True)

# TODO: add pin_memory support
@register_decomposition(torch.ops.aten.randn.default)
@out_wrapper()
def randn(
    *shape,
    dtype: Optional[torch.dtype] = None,
    device: Optional[torch.device] = None,
    layout: Optional[torch.layout] = None,
    requires_grad: bool = False,
    pin_memory: Optional[bool] = None,
) -> TensorLikeType:

    # check(pin_memory is None, lambda: "pin_memory parameter is not supported!")

    shape_ = utils.extract_shape_from_varargs(shape)

    dtype = utils.dtype_or_default(dtype)
    device = utils.device_or_default(device)
    layout = utils.layout_or_default(layout)

    return prims.normal(
        shape_,
        mean=0.0,
        std=1.0,
        dtype=dtype,
        device=device,
        requires_grad=requires_grad,
    )


def scalar_tensor(
    a: NumberType,
    *,
    dtype: Optional[torch.dtype] = None,
    layout: torch.layout = torch.strided,
    device: Optional[torch.device] = None,
    pin_memory: bool = False,
) -> TensorLikeType:
    utils.check_layout(layout)
    utils.check_pin_memory(pin_memory)
    dtype = dtype if dtype is not None else utils.type_to_dtype(type(a))
    device = device if device is not None else torch.device("cpu")
    return prims.scalar_tensor(a, dtype=dtype, device=device)


#
# Randomness References
#


@register_decomposition(torch.ops.aten.uniform)
def uniform(
    shape: ShapeType,
    low: Union[bool, int, float] = 0.0,
    high: Union[bool, int, float] = 1.0,
    *,
    dtype: torch.dtype,
    device: DeviceLikeType,
) -> TensorLikeType:
    utils.validate_shape(shape)

    assert isinstance(low, Number)
    assert isinstance(high, Number)
    low = sym_float(low)
    high = sym_float(high)

    assert isinstance(dtype, torch.dtype)
    device = utils.canonicalize_device(device)

    return prims.uniform(shape, low=low, high=high, dtype=dtype, device=device)


@register_decomposition(
    [torch.ops.aten.masked_fill.Scalar, torch.ops.aten.masked_fill.Tensor]
)
def masked_fill(a: TensorLikeType, mask: TensorLikeType, value: TensorOrNumberLikeType):
    python_type = utils.dtype_to_type(a.dtype)
    if isinstance(value, Number):
        value_type = type(value)
    else:
        # NOTE: Could not use value = item(value) as it resulted in
        # RuntimeError: Cannot cast FakeTensor(cpu) to number
        value_ndim = value.ndim
        check(
            value_ndim == 0,
            lambda: f"only supports a 0-dimensional value tensor, but got tensor with {value_ndim} dimension",
        )
        # `masked_fill` allows cpu scalar to be moved to cuda but not otherwise.
        check(
            a.device.type == "cuda" or value.device == a.device,
            lambda: "Expected `value` to be on same device as `a`",
        )
        value_type = utils.dtype_to_type(value.dtype)
        if utils.is_cpu_scalar_tensor(value):
            value = value.item()

    if value_type is complex:
        # only downcasting from complex to lower type is not allowed.
        # We allow casting `value` to lower type for other case
        # Eg. float -> int.
        # Ref: https://github.com/pytorch/pytorch/issues/79195
        check(
            utils.is_weakly_lesser_type(value_type, python_type),
            lambda: f"could not convert to type {python_type} without overflow",
        )

    # Since `where` allows type-promotion,
    # cast value to correct type before passing to `where`
    if isinstance(value, Number):
        r = torch.where(mask, python_type(value), a)
    else:
        assert isinstance(value, TensorLike)
        r = torch.where(mask, prims.to_dtype(value, a.dtype), a)

    # aten.mask_fill always return a new contiguous tensor
    # contiguous() is needed to correctly model the output stride
    return r.contiguous()


# CompositeImplicitAutograd - don't register decomp
def allclose(
    a: TensorLikeType,
    b: TensorLikeType,
    rtol: float = 1e-05,
    atol: float = 1e-08,
    equal_nan: bool = False,
) -> bool:
    """
    Reference implementation of torch.allclose
    """
    _check_close_args(name="torch.allclose", a=a, b=b, rtol=rtol, atol=atol)

    return bool(
        torch.all(torch.isclose(a, b, rtol=rtol, atol=atol, equal_nan=equal_nan)).item()
    )


# TODO: add OpInfo for torch.equal and refs.equal
def equal(a: TensorLikeType, b: TensorLikeType) -> bool:
    utils.check_same_device(a, b, allow_cpu_scalar_tensors=False)
    utils.check_same_dtype(a, b)

    # Shape check
    if a.ndim != b.ndim:
        return False

    for x, y in zip(a.shape, b.shape):
        if x != y:
            return False

    # Short-circuits if there are no elements to validate
    if a.numel() == 0:
        return True

    return item(all(eq(a, b)))  # type: ignore[return-value]


@out_wrapper(exact_dtype=True)
def norm(
    input: TensorLikeType,
    p: Optional[Union[float, str]] = "fro",
    dim: Optional[DimsType] = None,
    keepdim: bool = False,
    *,
    dtype: Optional[torch.dtype] = None,
) -> TensorLikeType:
    # In these cases we compute the "Frobenius norm"
    if (
        p == "fro" and (dim is None or isinstance(dim, Dim) or len(dim) <= 2)
    ) or p is None:
        p = 2
    if isinstance(dim, Dim):
        dim = [dim]
    if isinstance(p, str):
        # Here we either call the nuclear norm, or we call matrix_norm with some arguments
        # that will throw an error
        if dim is None:
            dim = tuple(range(input.ndim))
        return torch.linalg.matrix_norm(input, p, dim, keepdim, dtype=dtype)
    else:
        return torch.linalg.vector_norm(input, p, dim, keepdim, dtype=dtype)


@register_decomposition(torch.ops.aten.trace)
def trace(self: TensorLikeType) -> TensorLikeType:
    utils.check(
        self.ndim == 2, lambda: "expected a matrix, but got tensor with dim {self.ndim}"
    )
    return torch.sum(torch.diag(self, 0))


def _make_r_binary_op(base_op):
    def rop(
        a: Union[TensorLikeType, NumberType],
        b: Union[TensorLikeType, NumberType],
    ) -> TensorLikeType:
        return base_op(b, a)

    return rop


rtruediv = _make_r_binary_op(true_divide)
rfloordiv = _make_r_binary_op(floor_divide)
rpow = _make_r_binary_op(pow)


@register_decomposition(torch.ops.aten.triu)
@out_wrapper()
def triu(a: TensorLikeType, diagonal: int = 0) -> TensorLikeType:
    utils.check(
        a.ndim >= 2, lambda: "triu: input tensor must have at least 2 dimensions"
    )
    h, w = a.shape[-2:]
    mask = (
        torch.arange(w, device=a.device).unsqueeze(-2)
        - torch.arange(h, device=a.device).unsqueeze(-1)
    ) >= diagonal

    # aten.triu always returns a new contiguous tensor
    # contiguous() is needed to correctly model the output stride
    return utils.mask_tensor(mask, a).contiguous()


@register_decomposition(torch.ops.aten.tril)
@out_wrapper()
def tril(a: TensorLikeType, diagonal: int = 0) -> TensorLikeType:
    utils.check(
        a.ndim >= 2, lambda: "tril: input tensor must have at least 2 dimensions"
    )
    h, w = a.shape[-2:]
    mask = (
        torch.arange(w, device=a.device).unsqueeze(-2)
        - torch.arange(h, device=a.device).unsqueeze(-1)
    ) <= diagonal

    # aten.tril always returns a new contiguous tensor
    # contiguous() is needed to correctly model the output stride
    return utils.mask_tensor(mask, a).contiguous()


# This is based on get_tril_size in aten/src/ATen/native/TensorFactories.h
# The components of the matrix that belong to the lower triangle with offset
# form a pentagon that can be broken down into a top trapezoid and a bottom
# rectangle. For the implementation of tril_indices, we need the sizes of
# both of these, as well as the length of the top side of the trapezoid.
def _get_tril_sizes(row: int, col: int, offset: int) -> Tuple[int, int, int]:
    if row == 0 or col == 0:
        return 0, 0, 0

    m_first_row = min(col, 1 + offset) if offset > 0 else int(row + offset > 0)
    m_last_row = max(0, min(col, row + offset))
    n_row_all = max(0, min(row, row + offset))
    n_row_trapezoid = m_last_row - m_first_row + 1

    # Number of elements in top trapezoid
    trapezoid_size = (m_first_row + m_last_row) * n_row_trapezoid // 2
    # Number of elements in bottom rectangle
    diff_row = n_row_all - n_row_trapezoid
    rectangle_size = max(0, diff_row * col)

    return trapezoid_size, rectangle_size, m_first_row


def _trilu_checks(
    name: str,
    row: int,
    col: int,
    dtype: torch.dtype,
    layout: torch.layout,
    pin_memory: bool,
):
    check(row >= 0, lambda: f"row must be non-negative, got {row}")
    check(col >= 0, lambda: f"col must be non-negative, got {col}")
    check(
        dtype in (torch.int32, torch.int64),
        lambda: f"\"{name}\" not implemented for '{dtype}'",
    )


# This is based on tril_indices_cuda in aten/src/ATen/native/cuda/TensorFactories.cu
@register_decomposition(torch.ops.aten.tril_indices)
def tril_indices(
    row: int,
    col: int,
    offset: int = 0,
    *,
    dtype: torch.dtype = torch.long,
    layout: torch.layout = torch.strided,
    device: DeviceLikeType = "cpu",
    pin_memory: bool = False,
) -> TensorLikeType:
    _trilu_checks("tril_indices", row, col, dtype, layout, pin_memory)

    trapezoid_size, rectangle_size, m_first_row = _get_tril_sizes(row, col, offset)
    row_offset = max(0, -offset)

    arange_kw = partial(
        torch.arange, layout=layout, device=device, pin_memory=pin_memory
    )

    # first we do the indices for top trapezoid
    xs1 = arange_kw(0, trapezoid_size, dtype=torch.float64)
    b = m_first_row - 0.5
    row_inds1 = torch.floor(-b + torch.sqrt(b * b + 2 * xs1))
    col_inds1 = torch.floor(xs1 - (2 * m_first_row - 1 + row_inds1) * row_inds1 * 0.5)
    row_inds1 = prims.to_dtype(row_inds1 + row_offset, dtype)
    col_inds1 = prims.to_dtype(col_inds1, dtype)

    # then bottom rectangle
    xs2 = arange_kw(0, rectangle_size, dtype=dtype)
    row_inds2 = xs2 // col + (col - m_first_row + 1 + row_offset)
    col_inds2 = xs2 % col

    return torch.stack(
        (torch.cat((row_inds1, row_inds2)), torch.cat((col_inds1, col_inds2)))
    )


# Similar to _get_tril_sizes above, but here there is a top trapezoid and
# a bottom rectangle instead. Note that you can't reduce this to
# _get_tril_sizes(col, row, -offset) because that would correspond to
# decomposing into a left trapezoid and right rectangle.
def _get_triu_sizes(row: int, col: int, offset: int) -> Tuple[int, int, int]:
    if row == 0 or col == 0:
        return 0, 0, 0

    m_first_row = max(0, col - offset) if offset > 0 else col

    # Number of elements in top rectangle
    rectangle_size = max(0, min(row, -offset) * col)

    # Number of elements in bottom trapezoid
    trapezoid_size_tril, rectangle_size_tril, _ = _get_tril_sizes(row, col, offset - 1)
    triu_size = row * col - (trapezoid_size_tril + rectangle_size_tril)
    trapezoid_size = triu_size - rectangle_size

    return trapezoid_size, rectangle_size, m_first_row


@register_decomposition(torch.ops.aten.triu_indices)
def triu_indices(
    row: int,
    col: int,
    offset: int = 0,
    *,
    dtype: torch.dtype = torch.long,
    layout: torch.layout = torch.strided,
    device: DeviceLikeType = "cpu",
    pin_memory: bool = False,
) -> TensorLikeType:
    _trilu_checks("triu_indices", row, col, dtype, layout, pin_memory)

    trapezoid_size, rectangle_size, m_first_row = _get_triu_sizes(row, col, offset)
    col_offset = max(0, offset)

    arange_kw = partial(
        torch.arange, layout=layout, device=device, pin_memory=pin_memory
    )

    # indices for top rectangle
    xs2 = arange_kw(0, rectangle_size, dtype=dtype)
    row_inds2 = xs2 // col
    col_inds2 = xs2 % col

    # bottom trapezoid
    xs1 = arange_kw(0, trapezoid_size, dtype=torch.float64)
    b = -0.5 - m_first_row
    row_inds1 = torch.floor(-b - torch.sqrt(b * b - 2 * xs1))
    col_inds1 = torch.floor(xs1 - ((2 * m_first_row - 1 - row_inds1) * row_inds1) * 0.5)
    row_inds1 = prims.to_dtype(row_inds1, dtype)
    col_inds1 = prims.to_dtype(col_inds1, dtype)

    if col:
        row_inds1 = row_inds1 + (rectangle_size // col)
    col_inds1 = col_inds1 + col_offset

    return torch.stack(
        (torch.cat((row_inds2, row_inds1)), torch.cat((col_inds2, col_inds1)))
    )


@register_decomposition(torch.ops.aten.bucketize)
@out_wrapper(exact_dtype=True)
def bucketize(
    a: TensorLikeType,
    boundaries: TensorLikeType,
    *,
    out_int32: bool = False,
    right: bool = False,
):
    utils.check(
        boundaries.dim() == 1,
        lambda: f"boundaries tensor must be 1 dimension but got dim({boundaries.dim()})",
    )

    out_dtype = torch.int32 if out_int32 else torch.int64
    n_boundaries = boundaries.shape[-1]
    if n_boundaries == 0:
        return torch.zeros_like(a)
    # We are trying to find the bucket (defined by pairs of consecutive elements of `boundaries`)
    # each element of `a` belongs to. We use binary search to achieve logarithimic complexity,
    # but each step of the search is done "in parallel" over all elements of `a`
    # can't use int32 as indexes, so we have to do all computations with int64 and convert at the end
    start = torch.zeros(a.shape, device=a.device, dtype=torch.int64)
    end = start + n_boundaries
    # Max depth of the binary search
    # Since we can't break out of the loop at different points for different elements of a,
    # we just do the max amount of iterations that binary search requires and add condition
    # tensor (cond_update below) to stop updating once the search terminates

    # For first iteration through loop we can skip some checks, we have separate implementation
    mid = start + (end - start) // 2
    mid_val = boundaries[mid]
    if right:
        cond_mid = mid_val > a
    else:
        cond_mid = mid_val >= a
    start = torch.where(cond_mid, start, mid + 1)

    if n_boundaries > 1:
        cond_update = torch.ones_like(a, dtype=torch.bool)
        niters = int(math.log2(n_boundaries))
        for _ in range(niters):
            end = torch.where(cond_mid & cond_update, mid, end)
            cond_update = start < end
            # start might end up pointing to 1 past the end, we guard against that
            mid = torch.where(cond_update, start + (end - start) // 2, 0)
            mid_val = boundaries[mid]
            # If right is true, the buckets are closed on the *left*
            # (i.e., we are doing the equivalent of std::upper_bound in C++)
            # Otherwise they are closed on the right (std::lower_bound)
            if right:
                cond_mid = mid_val > a
            else:
                cond_mid = mid_val >= a
            start = torch.where((~cond_mid) & cond_update, mid + 1, start)

    return start.to(dtype=out_dtype)


import torch._refs._conversions
import torch._refs.fft
import torch._refs.linalg
import torch._refs.nn.functional
import torch._refs.special<|MERGE_RESOLUTION|>--- conflicted
+++ resolved
@@ -873,7 +873,6 @@
                 "Received a rhs Python scalar to an elementwise binary operation that does not accept rhs scalars!"
             )
 
-<<<<<<< HEAD
         # TODO: enable this for operations that support it, like add
         if isinstance(a, Number) and isinstance(b, Number):
             torch_ops_that_allow_only_numbers = [
@@ -883,16 +882,6 @@
                 raise ValueError(
                     "Receive two Number inputs to an elementwise binary operation!"
                 )
-=======
-        if (
-            not supports_two_python_scalars
-            and isinstance(a, Number)
-            and isinstance(b, Number)
-        ):
-            raise ValueError(
-                f"Receive two Number inputs to an elementwise binary operation {prim}!"
-            )
->>>>>>> 9fed04ba
 
         a, b = _maybe_broadcast(a, b)
         return prim(a, b)
