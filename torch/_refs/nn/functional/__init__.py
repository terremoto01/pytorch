--- conflicted
+++ resolved
@@ -490,9 +490,6 @@
     return _apply_loss_reduction(loss, reduction)
 
 
-<<<<<<< HEAD
-tanh = torch.tanh  # alias
-=======
 # TODO: This ref supports int reduction and out kwarg to be compatible with ATen:
 # https://github.com/pytorch/pytorch/issues/83931
 # TODO: Could be rewritten to support complex:
@@ -522,7 +519,9 @@
     z = (input - target).abs()
     loss = torch.where(z < delta, 0.5 * z * z, delta * (z - 0.5 * delta))
     return _apply_loss_reduction(loss, reduction)  # type: ignore[arg-type]
->>>>>>> 8a9a0b66
+
+
+tanh = torch.tanh  # alias
 
 
 # tanhshrink does not use _make_elementwise_unary_reference because it does not support out
