import unittest
import os
import random

import torch
from torch.nn import functional

from torch.testing._internal.common_utils import run_tests, ProfilingMode, GRAPH_EXECUTOR  # TEST_WITH_ROCM
from torch.testing._internal.common_cuda import TEST_MULTIGPU
from torch.testing._internal.codegen.random_topo_test import runDefaultTestWithSeed
from torch.testing import FileCheck

from test_jit import JitTestCase, RUN_CUDA

from jit.test_fuser_common import TestFuserCommon  # noqa: F401

import itertools
import numpy as np
import math

from typing import List

CUDA_MAJOR, CUDA_MINOR = (int(x) for x in torch.version.cuda.split('.'))

os.environ['PYTORCH_NVFUSER_DISABLE_FALLBACK'] = '1'
os.environ['PYTORCH_NVFUSER_DISABLE_FMA'] = '1'
os.environ['PYTORCH_NVFUSER_DISABLE_FASTMATH'] = '1'
os.environ['PYTORCH_NVFUSER_JIT_OPT_LEVEL'] = '0'
os.environ['PYTORCH_NVFUSER_DISABLE_RNG_UNROLL'] = '1'

if GRAPH_EXECUTOR == ProfilingMode.PROFILING:
    torch._C._jit_set_texpr_fuser_enabled(False)
    torch._C._jit_set_profiling_executor(True)
    torch._C._jit_set_profiling_mode(True)

FUSION_GROUP = 'prim::CudaFusionGroup'
FUSION_GUARD = 'prim::CudaFusionGuard'


class TestCudaFuser(JitTestCase):

    special_values = torch.tensor(
        [float("-inf"), -10, -math.pi,
            -1, -0.5, 0, 1, 0.5,
            math.pi, 10, float("inf"),
            float("nan")], dtype=torch.float, device='cuda')

    int_types = [
        torch.int8,
        torch.uint8,
        torch.int16,
        torch.int32,
        torch.int64
    ]

    support_tensor_dtypes = [
        torch.int32,
        torch.int64,
        torch.float16,
        torch.float32,
        torch.float64,
        torch.bool
    ]

    def _getSubgraphInFusion(self, graph):
        num_node = 0
        subgraph = None

        def count(block, ret):
            for n in block.nodes():
                if n.kind() == FUSION_GROUP:
                    ret[0] = ret[0] + 1
                    self.assertTrue(n.hasAttribute('Subgraph'))
                    ret[1] = n.g('Subgraph')
                for block in n.blocks():
                    count(block, ret)
        ret = [num_node, subgraph]
        count(graph, ret)
        self.assertEqual(ret[0], 1)
        return ret[1]

    def setUp(self):
        super(TestCudaFuser, self).setUp()
        self.old_cpu_fuse = torch._C._jit_can_fuse_on_cpu()
        self.old_gpu_fuse = torch._C._jit_can_fuse_on_gpu()
        torch._C._jit_override_can_fuse_on_cpu(False)
        torch._C._jit_override_can_fuse_on_gpu(False)
        self.old_guard = torch._C._jit_set_nvfuser_guard_mode(False)
        torch._C._debug_set_autodiff_subgraph_inlining(False)

        if(RUN_CUDA):
            self.old_nvfuser = torch._C._jit_set_nvfuser_enabled(True)

    def tearDown(self):
        if(RUN_CUDA):
            torch._C._jit_set_nvfuser_enabled(self.old_nvfuser)
        torch._C._jit_override_can_fuse_on_cpu(self.old_cpu_fuse)
        torch._C._jit_override_can_fuse_on_gpu(self.old_gpu_fuse)
        torch._C._jit_set_nvfuser_guard_mode(self.old_guard)
        torch._C._debug_set_autodiff_subgraph_inlining(True)
        super(TestCudaFuser, self).tearDown()

    def _run_helper(self, jit_op, op, *args):
        torch.cuda.manual_seed_all(123)
        jit_o = jit_op(*args)
        torch.cuda.manual_seed_all(123)
        jit_o = jit_op(*args)
        torch.cuda.manual_seed_all(123)
        o = op(*args)
        self.assertEqual(o, jit_o)
        self.assertGraphContainsExactly(jit_op.graph_for(*args), FUSION_GUARD, 1, consider_subgraphs=True)

    def _run_training_helper(self, jit_op, op, grads, *args):
        torch.cuda.manual_seed_all(123)
        jit_o = jit_op(*args)
        jit_g = jit_o.backward(grads)
        torch.cuda.manual_seed_all(123)
        jit_o = jit_op(*args)
        jit_g = jit_o.backward(grads)
        torch.cuda.manual_seed_all(123)
        jit_o = jit_op(*args)
        jit_g = jit_o.backward(grads)
        torch.cuda.manual_seed_all(123)
        o = op(*args)
        g = o.backward(grads)
        self.assertEqual(o, jit_o)
        self.assertEqual(g, jit_g)
        self.assertGraphContainsExactly(jit_op.graph_for(*args), FUSION_GUARD, 1, consider_subgraphs=True)
        bwd_graph = list(
            list(jit_op.get_debug_state().execution_plans.values())[
                0].code.grad_executor_states()[0].execution_plans.values()
        )[0].graph
        self.assertGraphContainsExactly(bwd_graph, FUSION_GUARD, 1, consider_subgraphs=True)

    def _run_training_helper(self, jit_op, op, grads, *args):
        torch.cuda.manual_seed_all(123)
        jit_o = jit_op(*args)
        jit_g = jit_o.backward(grads)
        torch.cuda.manual_seed_all(123)
        jit_o = jit_op(*args)
        jit_g = jit_o.backward(grads)
        torch.cuda.manual_seed_all(123)
        jit_o = jit_op(*args)
        jit_g = jit_o.backward(grads)
        torch.cuda.manual_seed_all(123)
        o = op(*args)
        g = o.backward(grads)
        self.assertEqual(o, jit_o)
        self.assertEqual(g, jit_g)
        self.assertGraphContainsExactly(jit_op.graph_for(*args), FUSION_GUARD, 1, consider_subgraphs=True)
        bwd_graph = list(
            list(jit_op.get_debug_state().execution_plans.values())[
                0].code.grad_executor_states()[0].execution_plans.values()
        )[0].graph
        self.assertGraphContainsExactly(bwd_graph, FUSION_GUARD, 1, consider_subgraphs=True)

    @unittest.skipIf(not RUN_CUDA, "requires CUDA")
    @unittest.skipIf(GRAPH_EXECUTOR != ProfilingMode.PROFILING,
                     "Requires fusion optimization pass to be effective")
    def test_half(self):
        def t(x: torch.Tensor, y: torch.Tensor, z: torch.Tensor, alpha: float):
            o_16 = torch.add(x, y)
            o_32_a = torch.add(y, z, alpha=alpha)
            o_32_b = torch.add(o_16, z)
            return (o_16, o_32_a, o_32_b)

        t_jit = torch.jit.script(t)
        alpha = 0.5
        # stick to integers, this avoid the numerical difference due to our
        # promotion
        x = torch.randint(0, 256, (4, 8)).to(dtype=torch.float16, device="cuda")
        y = torch.randint(0, 256, (4, 8)).to(dtype=torch.float16, device="cuda")
        z = torch.randint(0, 256, (4, 8)).to(dtype=torch.float16, device="cuda")
        jit_o = t_jit(x, y, z, alpha)
        jit_o = t_jit(x, y, z, alpha)
        o = t(x, y, z, alpha)
        for oo, jit_oo in zip(o, jit_o):
            self.assertEqual(oo.dtype, jit_oo.dtype)
            self.assertEqual(oo, jit_oo)
        self.assertGraphContains(t_jit.graph_for(x, y, z, alpha), FUSION_GUARD)

    @unittest.skipIf(not RUN_CUDA, "requires CUDA")
    @unittest.skipIf(GRAPH_EXECUTOR != ProfilingMode.PROFILING,
                     "Requires fusion optimization pass to be effective")
    def test_const(self):
        def t(x, y):
            o = x + y
            o = o + 2.0
            return o
        t_jit = torch.jit.script(t)
        x = torch.randn(4, 8, dtype=torch.float, device="cuda")
        y = torch.randn(4, 8, dtype=torch.float, device="cuda")
        jit_o = t_jit(x, y)
        jit_o = t_jit(x, y)
        o = t(x, y)
        self.assertEqual(o, jit_o)
        self.assertGraphContains(t_jit.graph_for(x, y), FUSION_GUARD)

    @unittest.skipIf(not RUN_CUDA, "requires CUDA")
    @unittest.skipIf(GRAPH_EXECUTOR != ProfilingMode.PROFILING,
                     "Requires fusion optimization pass to be effective")
    def test_chunk(self):
        def t(x, y, z, q):
            o = x + q
            x0, x1 = torch.chunk(o, 2)
            o = x0 + x1
            o = o + y
            o = o * z
            o = torch.relu(o)
            return o
        t_jit = torch.jit.script(t)
        x = torch.randn(4, 8, dtype=torch.float, device="cuda")
        y = torch.randn(2, 8, dtype=torch.float, device="cuda")
        z = torch.randn(2, 8, dtype=torch.float, device="cuda")
        q = torch.randn(4, 8, dtype=torch.float, device="cuda")
        jit_o = t_jit(x, y, z, q)
        jit_o = t_jit(x, y, z, q)
        o = t(x, y, z, q)
        self.assertEqual(o, jit_o)
        self.assertGraphContains(t_jit.graph_for(x, y, z, q), FUSION_GUARD)

    @unittest.skipIf(not RUN_CUDA, "requires CUDA")
    @unittest.skipIf(GRAPH_EXECUTOR != ProfilingMode.PROFILING,
                     "Requires fusion optimization pass to be effective")
    def test_reduction_dtypes(self):

        for op in [torch.sum, torch.mean]:
            for dtype in [torch.float16, torch.float32, torch.double]:
                def make_func(op):
                    def func(x: torch.Tensor):
                        o = torch.mul(x, 1.0)
                        o = op(o, dim=[2])
                        return o
                    return func

                x = torch.randn(8, 4, 16, dtype=dtype, device="cuda")
                t = make_func(op)
                t_jit = torch.jit.trace(t, x)
                jit_o = t_jit(x)
                jit_o = t_jit(x)
                o = t(x)
                self.assertEqual(o.dtype, jit_o.dtype)
                self.assertTrue(self._compare("comparing output failed", o, jit_o, 1e-4))
                self.assertGraphContains(t_jit.graph_for(x), FUSION_GUARD)

    @unittest.skipIf(not RUN_CUDA, "requires CUDA")
    @unittest.skipIf(GRAPH_EXECUTOR != ProfilingMode.PROFILING,
                     "Requires fusion optimization pass to be effective")
    def test_scalar_input(self):
        def t(x: torch.Tensor, y: torch.Tensor, z: float):
            o = x + y
            o = o + z
            return o
        t_jit = torch.jit.script(t)
        x = torch.randn(4, 8, 32, 32, dtype=torch.float, device="cuda")
        y = torch.randn(4, 8, 1, 32, dtype=torch.float, device="cuda")
        y = y.expand(4, 8, 32, 32)
        jit_o = t_jit(x, y, 2.0)
        jit_o = t_jit(x, y, 2.0)
        o = t(x, y, 2.0)
        self.assertEqual(o, jit_o)
        self.assertGraphContains(t_jit.graph_for(x, y, 2.0), FUSION_GUARD)

    @unittest.skipIf(not RUN_CUDA, "requires CUDA")
    @unittest.skipIf(GRAPH_EXECUTOR != ProfilingMode.PROFILING,
                     "Requires fusion optimization pass to be effective")
    def test_broadcasting_0(self):

        def t(x: torch.Tensor, y: torch.Tensor, z: float):
            o = x + y
            o = o + z
            return o
        t_jit = torch.jit.script(t)
        x = torch.randn(4, 8, 32, 32, dtype=torch.float, device="cuda")
        y = torch.randn(32, 32, dtype=torch.float, device="cuda")
        jit_o = t_jit(x, y, 2.0)
        jit_o = t_jit(x, y, 2.0)
        o = t(x, y, 2.0)
        self.assertEqual(o, jit_o)
        subgraph = self._getSubgraphInFusion(t_jit.graph_for(x, y, 2.0))
        self.assertGraphContainsExactly(subgraph, 'aten::add', 2, consider_subgraphs=False)

    @unittest.skipIf(not RUN_CUDA, "requires CUDA")
    @unittest.skipIf(GRAPH_EXECUTOR != ProfilingMode.PROFILING,
                     "Requires fusion optimization pass to be effective")
    def test_broadcasting_1(self):

        def t(x: torch.Tensor, y: torch.Tensor, z: float):
            o = x + y
            o = o + z
            return o
        t_jit = torch.jit.script(t)
        x = torch.randn(4, 8, 32, 32, dtype=torch.float, device="cuda")
        y = torch.randn(1, 32, 32, dtype=torch.float, device="cuda")
        jit_o = t_jit(x, y, 2.0)
        jit_o = t_jit(x, y, 2.0)
        o = t(x, y, 2.0)
        self.assertEqual(o, jit_o)
        subgraph = self._getSubgraphInFusion(t_jit.graph_for(x, y, 2.0))
        self.assertGraphContainsExactly(subgraph, 'aten::add', 2, consider_subgraphs=False)

    @unittest.skipIf(not RUN_CUDA, "requires CUDA")
    @unittest.skipIf(GRAPH_EXECUTOR != ProfilingMode.PROFILING,
                     "Requires fusion optimization pass to be effective")
    def test_broadcasting_2(self):

        def t(x: torch.Tensor, y: torch.Tensor, z: float):
            o = x + y
            o = o + z
            return o
        t_jit = torch.jit.script(t)
        x = torch.randn(4, 1, 32, 32, dtype=torch.float, device="cuda")
        y = torch.randn(8, 32, 32, dtype=torch.float, device="cuda")
        jit_o = t_jit(x, y, 2.0)
        jit_o = t_jit(x, y, 2.0)
        o = t(x, y, 2.0)
        self.assertEqual(o, jit_o)
        subgraph = self._getSubgraphInFusion(t_jit.graph_for(x, y, 2.0))
        self.assertGraphContainsExactly(subgraph, 'aten::add', 2, consider_subgraphs=False)

    @unittest.skipIf(not RUN_CUDA, "requires CUDA")
    @unittest.skipIf(GRAPH_EXECUTOR != ProfilingMode.PROFILING,
                     "Requires fusion optimization pass to be effective")
    def test_broadcasting_3(self):

        def t(x: torch.Tensor, y: torch.Tensor, z: float):
            o = x + y
            o = o + z
            return o
        t_jit = torch.jit.script(t)
        x = torch.randn(8, 17, 8, dtype=torch.float, device="cuda")
        y = torch.randn(8, 17, 1, dtype=torch.float, device="cuda")
        jit_o = t_jit(x, y, 2.0)
        jit_o = t_jit(x, y, 2.0)
        o = t(x, y, 2.0)
        self.assertEqual(o, jit_o)
        subgraph = self._getSubgraphInFusion(t_jit.graph_for(x, y, 2.0))
        self.assertGraphContainsExactly(subgraph, 'aten::add', 2, consider_subgraphs=False)

    # test_broadcasting_partition_logic_X
    # Testing partition logic that is capable to avoid creating unsupported
    # broadcasting semantics in CudaFusionGroup
    @unittest.skipIf(not RUN_CUDA, "requires CUDA")
    @unittest.skipIf(GRAPH_EXECUTOR != ProfilingMode.PROFILING,
                     "Requires fusion optimization pass to be effective")
    def test_broadcasting_partition_logic_0(self):

        def t(x: torch.Tensor, y: torch.Tensor, z: torch.Tensor):
            x = x + 12.0
            o1 = x + y
            o2 = x + z
            o = o1 + o2
            return o
        t_jit = torch.jit.script(t)
        x = torch.randn(4, 8, 6, 8, dtype=torch.float32, device="cuda")
        y = torch.randn(8, 6, 8, dtype=torch.float32, device="cuda")
        z = torch.randn(6, 8, dtype=torch.float32, device="cuda")
        jit_o = t_jit(x, y, z)
        jit_o = t_jit(x, y, z)
        o = t(x, y, z)
        self.assertEqual(o, jit_o)
        subgraph = self._getSubgraphInFusion(t_jit.graph_for(x, y, z))
        self.assertGraphContainsExactly(subgraph, 'aten::add', 4, consider_subgraphs=False)

    @unittest.skipIf(not RUN_CUDA, "requires CUDA")
    @unittest.skipIf(GRAPH_EXECUTOR != ProfilingMode.PROFILING,
                     "Requires fusion optimization pass to be effective")
    def test_broadcasting_partition_logic_1(self):

        def t(x: torch.Tensor, y: torch.Tensor, z: torch.Tensor):
            x = x + 12.0
            o1 = x + y
            o2 = x + z
            o = o1 + o2
            return o
        t_jit = torch.jit.script(t)
        x = torch.randn(8, 6, 8, dtype=torch.float32, device="cuda")
        y = torch.randn(4, 8, 6, 8, dtype=torch.float32, device="cuda")
        z = torch.randn(4, 1, 6, 8, dtype=torch.float32, device="cuda")
        jit_o = t_jit(x, y, z)
        jit_o = t_jit(x, y, z)
        o = t(x, y, z)
        self.assertEqual(o, jit_o)
        subgraph = self._getSubgraphInFusion(t_jit.graph_for(x, y, z))
        self.assertGraphContainsExactly(subgraph, 'aten::add', 4, consider_subgraphs=False)

    @unittest.skipIf(True, "Broadcast with different output not supported yet")
    @unittest.skipIf(not RUN_CUDA, "requires CUDA")
    @unittest.skipIf(GRAPH_EXECUTOR != ProfilingMode.PROFILING,
                     "Requires fusion optimization pass to be effective")
    def test_broadcasting_multiple_output_shape(self):
        def t(x: torch.Tensor, y: torch.Tensor, z: torch.Tensor):
            o = x + 12
            o1 = o + y
            o2 = o + z
            oo = o1.sum() + o2.sum()
            return oo
        t_jit = torch.jit.script(t)
        x = torch.randn(32, 32, dtype=torch.float, device="cuda")
        y = torch.randn(2, 32, 32, dtype=torch.float, device="cuda")
        z = torch.randn(4, 32, 32, dtype=torch.float, device="cuda")
        jit_o = t_jit(x, y, z)
        jit_o = t_jit(x, y, z)
        o = t(x, y, z)
        self.assertEqual(o, jit_o)
        # Currently cannot fuse this
        self.assertGraphContains(t_jit.graph_for(x, y, z), FUSION_GUARD)

    @unittest.skipIf(True, "broadcast on branches can't be resolved yet")
    @unittest.skipIf(not RUN_CUDA, "requires CUDA")
    @unittest.skipIf(GRAPH_EXECUTOR != ProfilingMode.PROFILING,
                     "Requires fusion optimization pass to be effective")
    def test_broadcasting_multiple_output(self):
        def t(x: torch.Tensor, y: torch.Tensor, z: torch.Tensor):
            o = x + 12
            o1 = o + y
            o2 = o + z
            oo = o1.sum() + o2.sum()
            return oo
        t_jit = torch.jit.script(t)
        x = torch.randn(32, 32, dtype=torch.float, device="cuda")
        y = torch.randn(4, 32, 32, dtype=torch.float, device="cuda")
        z = torch.randn(4, 32, 32, dtype=torch.float, device="cuda")
        jit_o = t_jit(x, y, z)
        jit_o = t_jit(x, y, z)
        o = t(x, y, z)
        self.assertEqual(o, jit_o)
        # Currently cannot fuse this
        self.assertGraphContains(t_jit.graph_for(x, y, z), FUSION_GUARD)

    def _unary_test_helper(self, operation):
        def t(x: torch.Tensor, z: float):
            o = x + z
            o = operation(o)
            return o
        t_jit = torch.jit.script(t)
        x = torch.randn(4, 8, 32, 32, dtype=torch.float, device="cuda")
        jit_o = t_jit(x, 2.0)
        jit_o = t_jit(x, 2.0)
        o = t(x, 2.0)
        self.assertEqual(o, jit_o)
        self.assertGraphContains(t_jit.graph_for(x, 2.0), FUSION_GUARD)

    @unittest.skipIf(not RUN_CUDA, "requires CUDA")
    @unittest.skipIf(GRAPH_EXECUTOR != ProfilingMode.PROFILING,
                     "Requires fusion optimization pass to be effective")
    def test_unary_ops(self):
        operations = [torch.neg,
                      torch.abs,
                      torch.log,
                      torch.log10,
                      torch.log1p,
                      torch.log2,
                      torch.lgamma,
                      torch.exp,
                      torch.expm1,
                      torch.erf,
                      torch.erfc,
                      torch.cos,
                      torch.acos,
                      torch.cosh,
                      torch.sin,
                      torch.asin,
                      torch.tan,
                      torch.atan,
                      torch.sqrt,
                      torch.rsqrt,
                      torch.ceil,
                      torch.floor,
                      torch.round,
                      torch.trunc,
                      torch.frac,
                      torch.reciprocal,
                      torch.relu,
                      torch.sigmoid,
                      torch.tanh,
                      torch.nn.functional.gelu,
                      torch.nn.functional.silu]
        for op in operations:
            self._unary_test_helper(op)

    def _unary_type_test_helper(self, operation, dtype, random_data=True):
        shape = (4, 8, 32, 32)

        # need additional def of t for boolean ops
        def t(x: torch.Tensor, y: torch.Tensor):
            o = x * y
            o = operation(o)
            return o

        y = torch.tensor([1], device="cuda").to(dtype)

        if random_data:
            x = torch.randn(shape, dtype=torch.float32, device="cuda")
            if dtype in self.int_types:
                # prefer a larger variance for integer types
                x *= 5
            x = x.to(dtype=dtype)
        else:
            x = self.special_values.to(dtype=dtype)
        try:
            ref = t(x, y)
        except Exception:
            # same way as TE checker, if eager mode throws, ignore this test
            return
        t_jit = torch.jit.script(t)
        jit_o = t_jit(x, y)
        jit_o = t_jit(x, y)
        if dtype in self.support_tensor_dtypes:
            self.assertGraphContains(t_jit.graph_for(x, y), FUSION_GUARD)
        o = t(x, y)
        self.assertEqual(o, jit_o, msg=f"""
        failing case:
            {dtype} {operation} {x}
        """)

    @unittest.skipIf(not RUN_CUDA, "requires CUDA")
    @unittest.skipIf(GRAPH_EXECUTOR != ProfilingMode.PROFILING,
                     "Requires fusion optimization pass to be effective")
    def test_data_compatibility(self):
        dtypes = [
            *self.int_types,
            torch.float16,
            torch.float32,
            torch.float64
        ]
        operations = [torch.neg,
                      torch.abs,
                      torch.log,
                      torch.log10,
                      torch.log1p,
                      torch.log2,
                      torch.lgamma,
                      torch.exp,
                      torch.expm1,
                      torch.erf,
                      torch.erfc,
                      torch.cos,
                      torch.acos,
                      torch.cosh,
                      torch.sin,
                      torch.asin,
                      torch.tan,
                      torch.atan,
                      torch.sqrt,
                      torch.rsqrt,
                      torch.ceil,
                      torch.floor,
                      torch.round,
                      torch.trunc,
                      torch.frac,
                      torch.reciprocal,
                      torch.relu,
                      torch.sigmoid,
                      torch.tanh,
                      torch.nn.functional.gelu,
                      torch.nn.functional.silu]
        prev_fallback = os.environ['PYTORCH_NVFUSER_DISABLE_FALLBACK']
        os.environ['PYTORCH_NVFUSER_DISABLE_FALLBACK'] = '0'
        for op, dtype in itertools.product(operations, dtypes):
            self._unary_type_test_helper(op, dtype, False)  # test special numbers
            self._unary_type_test_helper(op, dtype)  # test random data
        os.environ['PYTORCH_NVFUSER_DISABLE_FALLBACK'] = prev_fallback

    @unittest.skipIf(not RUN_CUDA, "requires CUDA")
    @unittest.skipIf(GRAPH_EXECUTOR != ProfilingMode.PROFILING,
                     "Requires fusion optimization pass to be effective")
    def test_category_rule(self):
        def run_tensor(x, z):
            def t(x: torch.Tensor, z: torch.Tensor):
                o = x + z
                o = torch.abs(o)
                return o
            t_jit = torch.jit.script(t)
            jit_o = t_jit(x, z)
            jit_o = t_jit(x, z)
            o = t(x, z)
            self.assertEqual(o.dtype, jit_o.dtype)
            self.assertEqual(o, jit_o)
            self.assertGraphContains(t_jit.graph_for(x, z), FUSION_GUARD)

        def run_scalar(x, z):
            def t(x: torch.Tensor, z: float):
                o = x + z
                o = torch.abs(o)
                return o
            t_jit = torch.jit.script(t)
            jit_o = t_jit(x, z)
            jit_o = t_jit(x, z)
            o = t(x, z)
            self.assertEqual(o.dtype, jit_o.dtype)
            self.assertEqual(o, jit_o)
            self.assertGraphContains(t_jit.graph_for(x, z), FUSION_GUARD)

        # n-dim with 0-dim (no type-promote)
        x = torch.randn(4, 8, 32, 32, dtype=torch.float, device="cuda")
        z = torch.tensor(2.0, dtype=torch.double, device="cuda")
        run_tensor(x, z)

        # n-dim with 0-dim (type-promote)
        x = torch.randn(4, 8, 32, 32, device="cuda").to(dtype=torch.long)
        z = torch.tensor(2.0, dtype=torch.double, device="cuda")
        run_tensor(x, z)

        # n-dim with n-dim (type-promote)
        x = torch.randn(4, 8, 32, 32, dtype=torch.float, device="cuda")
        z = torch.randn(4, 8, 32, 32, dtype=torch.double, device="cuda")
        run_tensor(x, z)

        # n-dim with scalar (no type-promote)
        x = torch.randn(4, 8, 32, 32, dtype=torch.float16, device="cuda")
        z = torch.tensor(3., dtype=torch.double)
        run_scalar(x, z)

        # n-dim with scalar (type-promote)
        x = torch.randn(4, 8, 32, 32, device="cuda").to(dtype=torch.long)
        z = torch.tensor(3., dtype=torch.double)
        run_scalar(x, z)

    @unittest.skipIf(not RUN_CUDA, "requires CUDA")
    @unittest.skipIf(GRAPH_EXECUTOR != ProfilingMode.PROFILING,
                     "Requires fusion optimization pass to be effective")
    def test_unary_bitwise(self):
        def bit_not(x: torch.Tensor):
            return ~(x + 0)

        jitted = torch.jit.script(bit_not)
        x = torch.randn(4, 8, 32, 32, dtype=torch.float, device="cuda").mul(5).to(torch.long)
        jit_o = bit_not(x)
        jit_o = bit_not(x)
        o = bit_not(x)
        self.assertEqual(o, jit_o)
        jitted.graph_for(x)  # Shows up in second instance, not first
        self.assertGraphContains(jitted.graph_for(x), FUSION_GUARD)

        def bool_not(x: torch.Tensor, y: torch.Tensor):
            return ~(x & y)

        jitted = torch.jit.script(bool_not)
        x = torch.rand(4, 8, 32, 32, dtype=torch.float, device="cuda").round().to(torch.bool)
        y = torch.rand(4, 8, 32, 32, dtype=torch.float, device="cuda").round().to(torch.bool)
        jit_o = bool_not(x, y)
        jit_o = bool_not(x, y)
        o = bool_not(x, y)
        self.assertEqual(o, jit_o)
        jitted.graph_for(x, y)  # Shows up in second instance, not first
        self.assertGraphContains(jitted.graph_for(x, y), FUSION_GUARD)

    def _binary_test_helper(self, operation, dtype):
        def t(x: torch.Tensor, y: torch.Tensor, z: torch.Tensor):
            o = x + z
            o = operation(o, y)
            return o
        x = (torch.randn(4, 32, 32, dtype=torch.float, device="cuda") * 5).to(dtype)
        y = (torch.randn(4, 32, 32, dtype=torch.float, device="cuda") * 5).to(dtype)
        # Avoid division by zero for integer tensors
        div_like = [torch.div, torch.fmod, torch.remainder]
        if operation in div_like and (dtype == torch.int32 or dtype == torch.int64):
            y[y == 0] = 1
        z = torch.tensor([2], device="cuda").to(dtype)
        o = t(x, y, z)
        t_jit = torch.jit.script(t)
        jit_o = t_jit(x, y, z)
        jit_o = t_jit(x, y, z)

        self.assertEqual(o, jit_o)
        self.assertGraphContains(t_jit.graph_for(x, y, z), FUSION_GUARD)

    @unittest.skipIf(not RUN_CUDA, "requires CUDA")
    @unittest.skipIf(GRAPH_EXECUTOR != ProfilingMode.PROFILING,
                     "Requires fusion optimization pass to be effective")
    def test_binary_ops(self):
        data_types = [
            torch.float32,
            torch.float64,
            torch.int32,
            torch.int64
        ]
        # need some extra support
        # to handle below with integer inputs, and they
        # don't look like popular integer ops in models
        # , TODO: insert assertions in cpp
        # if decide not to fuse these on int
        skip_for_integer = [
            torch.atan2,
            torch.fmod,
            torch.pow,
            torch.div
        ]
        operations = [torch.div,
                      torch.mul,
                      torch.atan2,
                      torch.max,
                      torch.min,
                      torch.pow,
                      torch.remainder,
                      torch.fmod,
                      torch.eq,
                      torch.ne,
                      torch.ge,
                      torch.gt,
                      torch.le,
                      torch.lt]
        for op, dtype in itertools.product(operations, data_types):
            if (dtype not in self.int_types) or (op not in skip_for_integer):
                self._binary_test_helper(op, dtype)

    @unittest.skipIf(not RUN_CUDA, "requires CUDA")
    @unittest.skipIf(GRAPH_EXECUTOR != ProfilingMode.PROFILING,
                     "Requires fusion optimization pass to be effective")
    def test_binary_bitwise(self):
        def jit_or(x: torch.Tensor, y: torch.Tensor, z: torch.Tensor):
            return (x & y) | z

        def jit_xor(x: torch.Tensor, y: torch.Tensor, z: torch.Tensor):
            return (x & y) ^ z

        def jit_lshift(x: torch.Tensor, y: torch.Tensor, z: torch.Tensor):
            return (x & y) << z

        def jit_rshift(x: torch.Tensor, y: torch.Tensor, z: torch.Tensor):
            return (x & y) >> z

        for jit_func in [jit_or, jit_xor, jit_lshift, jit_rshift]:
            x = torch.randn(4, 8, 32, 32, dtype=torch.float, device="cuda").mul(5).to(torch.long)
            y = torch.randn(4, 8, 32, 32, dtype=torch.float, device="cuda").mul(5).to(torch.long)
            z = torch.randn(4, 8, 32, 32, dtype=torch.float, device="cuda").mul(2).to(torch.long)

            jitted = torch.jit.script(jit_func)
            jit_o = jitted(x, y, z)
            jit_o = jitted(x, y, z)
            o = jit_func(x, y, z)
            self.assertEqual(o, jit_o)
            self.assertGraphContains(jitted.graph_for(x, y, z), FUSION_GUARD)

        # We shouldn't need this redefinition of the function, but otherwise it won't recompile for a new type
        def jit_or(x: torch.Tensor, y: torch.Tensor, z: torch.Tensor):
            return (x & y) | z

        def jit_xor(x: torch.Tensor, y: torch.Tensor, z: torch.Tensor):
            return (x & y) ^ z

        for jit_func in [jit_or, jit_xor]:
            x = torch.rand(4, 2, dtype=torch.float, device="cuda").round().to(torch.bool)
            y = torch.rand(4, 2, dtype=torch.float, device="cuda").round().to(torch.bool)
            z = torch.rand(4, 2, dtype=torch.float, device="cuda").round().to(torch.bool)

            jitted = torch.jit.script(jit_func)
            jit_o = jitted(x, y, z)
            jit_o = jitted(x, y, z)
            o = jit_func(x, y, z)
            self.assertEqual(o, jit_o)
            self.assertGraphContains(jitted.graph_for(x, y, z), FUSION_GUARD)

    @unittest.skipIf(not RUN_CUDA, "requires CUDA")
    @unittest.skipIf(GRAPH_EXECUTOR != ProfilingMode.PROFILING,
                     "Requires fusion optimization pass to be effective")
    def test_type_as_op(self):
        def t(x: torch.Tensor, y: torch.Tensor, z: float):
            o = torch.lt(x, z)
            o = o.type_as(y)
            return o
        t_jit = torch.jit.script(t)
        x = torch.randn(4, 8, 32, 32, dtype=torch.float, device="cuda")
        y = torch.randn(4, 8, 32, 32, dtype=torch.float, device="cuda")
        jit_o = t_jit(x, y, 0.5)
        jit_o = t_jit(x, y, 0.5)
        o = t(x, y, 0.5)
        self.assertEqual(o, jit_o)
        self.assertGraphContains(t_jit.graph_for(x, y, 0.5), FUSION_GUARD)

    @unittest.skipIf(not RUN_CUDA, "requires CUDA")
    # legacy fuser does not work for rand_like, see issue #34361
    @unittest.skipIf(GRAPH_EXECUTOR != ProfilingMode.PROFILING, "Requires fusion optimization pass to be effective")
    def test_ternary_ops(self):
        x = torch.randn(4, 8, 32, 32, dtype=torch.float, device="cuda")
        y = torch.randn(4, 8, 32, 32, dtype=torch.float, device="cuda")
        z = torch.randn(4, 8, 32, 32, dtype=torch.float, device="cuda")
        cond = torch.randint(0, 2, (4, 8, 32, 32)).to(dtype=torch.bool, device="cuda")

        def add(x: torch.Tensor, other: torch.Tensor, alpha: float):
            o = torch.relu(x)
            o = torch.add(o, other=other, alpha=alpha)
            return o
        add_jit = torch.jit.script(add)
        self._run_helper(add_jit, add, x, y, 2.0)

        def clamp0(x: torch.Tensor, f: float):
            o = torch.rand_like(x)
            o = o * torch.clamp(x, min=f)
            return o
        clamp0_jit = torch.jit.script(clamp0)
        self._run_helper(clamp0_jit, clamp0, x, 0.5)

        def clamp1(x: torch.Tensor, f: float, ff: float):
            o = torch.rand_like(x)
            o = o * torch.clamp(x, min=f, max=ff)
            return o
        clamp1_jit = torch.jit.script(clamp1)
        self._run_helper(clamp1_jit, clamp1, x, -0.2, 0.7)

        def threshold(x: torch.Tensor, th: float, val: float):
            o = torch.rand_like(x)
            o = x * torch.threshold(o, th, val)
            return o
        threshold_jit = torch.jit.script(threshold)
        self._run_helper(threshold_jit, threshold, x, 0.2, 0.9)

        def where(x: torch.Tensor, y: torch.Tensor, cond: torch.Tensor):
            o = torch.rand_like(x)
            o = o * torch.where(cond, x, y)
            return o
        where_jit = torch.jit.script(where)
        self._run_helper(where_jit, where, x, y, cond)

        def lerp(x: torch.Tensor, y: torch.Tensor, z: torch.Tensor):
            o = torch.rand_like(x)
            o = o * torch.lerp(x, y, z)
            return o
        lerp_jit = torch.jit.script(lerp)
        self._run_helper(lerp_jit, lerp, x, y, z)

        def lerp_scale(x: torch.Tensor, y: torch.Tensor, z: float):
            o = torch.rand_like(x)
            o = o * torch.lerp(x, y, z)
            return o
        lerp_scale_jit = torch.jit.script(lerp_scale)
        self._run_helper(lerp_scale_jit, lerp_scale, x, y, 0.5)

    @unittest.skipIf(not RUN_CUDA, "requires CUDA")
    @unittest.skipIf(GRAPH_EXECUTOR != ProfilingMode.PROFILING, "Requires profiling node to run cuda fuser")
    def test_addcmul_ops(self):
        x = torch.randn(4, 8, 32, 32, dtype=torch.float, device="cuda")
        y = torch.randn(4, 8, 32, 32, dtype=torch.float, device="cuda")
        z = torch.randn(4, 8, 32, 32, dtype=torch.float, device="cuda")

        def addcmul(x: torch.Tensor, y: torch.Tensor, z: torch.Tensor, value: float):
            o = torch.add(x, 0.5)
            o = torch.addcmul(o, y, z, value=value)
            return o
        addcmul_jit = torch.jit.script(addcmul)
        self._run_helper(addcmul_jit, addcmul, x, y, z, 2.0)

        def addcmul_no_alpha(x: torch.Tensor, y: torch.Tensor, z: torch.Tensor):
            o = torch.add(x, 0.5)
            o = torch.addcmul(o, y, z)
            return o
        addcmul_no_alpha_jit = torch.jit.script(addcmul_no_alpha)
        self._run_helper(addcmul_no_alpha_jit, addcmul_no_alpha, x, y, z)

        def addcmul_const_alpha(x: torch.Tensor, y: torch.Tensor, z: torch.Tensor):
            o = torch.add(x, 0.5)
            o = torch.addcmul(o, y, z, value=0.75)
            return o
        addcmul_const_alpha_jit = torch.jit.script(addcmul_const_alpha)
        self._run_helper(addcmul_const_alpha_jit, addcmul_const_alpha, x, y, z)

    @unittest.skipIf(not RUN_CUDA, "requires CUDA")
    @unittest.skipIf(GRAPH_EXECUTOR != ProfilingMode.PROFILING,
                     "Requires fusion optimization pass to be effective")
    def test_dynamic_size(self):
        old_guard = torch._C._jit_set_nvfuser_guard_mode(True)
        torch._C._jit_set_bailout_depth(20)

        def t(x: torch.Tensor, y: torch.Tensor, z: float):
            o = x + y
            o = o + z
            return o
        t_jit = torch.jit.script(t)
        x = torch.randn(4, 8, 32, 32, dtype=torch.float, device="cuda")
        y = torch.randn(32, 32, dtype=torch.float, device="cuda")
        jit_o = t_jit(x, y, 2.0)
        jit_o = t_jit(x, y, 2.0)
        o = t(x, y, 2.0)
        self.assertEqual(o, jit_o)
        subgraph = self._getSubgraphInFusion(t_jit.graph_for(x, y, 2.0))
        self.assertGraphContainsExactly(subgraph, 'aten::add', 2, consider_subgraphs=False)

        # this test is not ideal, as we rely on the bailout to test it and we
        # don't know a way to verify the bailout graph to validate the proper
        # fusion.
        x = torch.randn(8, 32, 16, 8, dtype=torch.float, device="cuda")
        y = torch.randn(16, 8, dtype=torch.float, device="cuda")
        jit_o = t_jit(x, y, 2.0)
        jit_o = t_jit(x, y, 2.0)
        o = t(x, y, 2.0)
        self.assertEqual(o, jit_o)
        self.assertGraphContains(t_jit.graph_for(x, y, 2.0), FUSION_GUARD)
        x = torch.randn(8, 17, 8, dtype=torch.float, device="cuda")
        y = torch.randn(8, 17, 1, dtype=torch.float, device="cuda")
        jit_o = t_jit(x, y, 2.0)
        jit_o = t_jit(x, y, 2.0)
        o = t(x, y, 2.0)
        self.assertEqual(o, jit_o)
        self.assertGraphContains(t_jit.graph_for(x, y, 2.0), FUSION_GUARD)
        torch._C._jit_set_nvfuser_guard_mode(old_guard)

    @unittest.skipIf(not RUN_CUDA, "requires CUDA")
    def test_random_topo(self):
        os.environ["PYTORCH_NVFUSER_DISABLE_FALLBACK"] = "1"
        self.assertTrue(runDefaultTestWithSeed(28449))

    def _compare(self, desc, inp1, inp2, error):
        a = inp1.clone().detach().cpu().numpy()
        b = inp2.clone().detach().cpu().numpy()
        close = np.allclose(a, b, error, error)
        if not close:
            print(desc, close)
            z = a - b
            index = (np.abs(z) >= error + error * np.abs(b)).nonzero()
            print("dif    : ", z[index])
            print("inp1   : ", a[index])
            print("inp2   : ", b[index])
        return close

    # Permutation helper that applies binary operation between two tensors:
    #   1. applies separate permutation `perm0` & `perm1` to two inputs
    #   2. reduce dimension `broadcast_axis` of operand two to size 1
    # The purpose of this test is to ensure permutation works well in
    # complicated cases with arbitrary stride order and broadcasting dimensions
    def _permutation_helper(self, sizes, broadcast_axis, dtype, device, perm0, perm1):
        def t(x: torch.Tensor, y: torch.Tensor):
            o = torch.add(x, y)
            o = torch.relu(o)
            return o

        x = torch.randn([sizes[i] for i in perm0], dtype=dtype, device=device).permute(
            [perm0.index(i) for i in range(len(sizes))])
        if broadcast_axis >= 0:
            sizes[broadcast_axis] = 1
        y = torch.randn([sizes[i] for i in perm1], dtype=dtype, device=device).permute(
            [perm1.index(i) for i in range(len(sizes))])
        t_jit = torch.jit.script(t)
        jit_o = t_jit(x, y)
        jit_o = t_jit(x, y)
        o = t(x, y)
        self.assertEqual(o.dtype, jit_o.dtype)
        self.assertEqual(o, jit_o)
        self.assertGraphContains(t_jit.graph_for(x, y), FUSION_GUARD)

    # end-2-end test of permutation & contiguity handling in integration.
    # we are testing inputs with all combination of permutation order, just to
    # ensure that integration would be able to generate functionally correct
    # kernels
    @unittest.skipIf(not RUN_CUDA, "requires CUDA")
    @unittest.skipIf(GRAPH_EXECUTOR != ProfilingMode.PROFILING,
                     "Requires fusion optimization pass to be effective")
    def test_binary_ops_permutation(self):
        # note that num_dim is exclusive from len(x), so we are not reducing
        # to single element (codegen limitation at this moment)
        x = [7, 8, 12]
        b_axes = range(-1, len(x))
        for b_axis in b_axes:
            for perm0 in itertools.permutations(range(len(x))):
                for perm1 in itertools.permutations(range(len(x))):
                    x = [7, 8, 12]
                    self._permutation_helper(x, b_axis, torch.float32, "cuda", perm0, perm1)

    def _reduction_helper(self, sizes, reduction_axis, dtype, device, perm0, perm1, keepdim=False):
        class MyReduction(torch.nn.Module):
            __constants__ = ['reduction_axis', 'keepdim']

            def __init__(self):
                super(MyReduction, self).__init__()
                self.reduction_axis = reduction_axis
                self.keepdim = keepdim

            def forward(self, x: torch.Tensor, y: torch.Tensor):
                o = torch.add(x, y)
                o = torch.sum(o, dim=self.reduction_axis, keepdim=self.keepdim)
                return o

        t = MyReduction()

        x = torch.randn([sizes[i] for i in perm0], dtype=dtype, device=device).permute(
            [perm0.index(i) for i in range(len(sizes))])
        y = torch.randn([sizes[i] for i in perm1], dtype=dtype, device=device).permute(
            [perm1.index(i) for i in range(len(sizes))])
        t_jit = torch.jit.script(t)
        jit_o = t_jit(x, y)
        jit_o = t_jit(x, y)
        o = t(x, y)
        self.assertEqual(o.dtype, jit_o.dtype)
        # numerical issues here due to our scheduling.
        # can't use `self.assertEqual(o, jit_o)`
        self.assertTrue(self._compare("comparing output failed", o, jit_o, 1e-4))
        self.assertGraphContains(t_jit.graph_for(x, y), FUSION_GUARD)

    @unittest.skipIf(not RUN_CUDA, "requires CUDA")
    @unittest.skipIf(GRAPH_EXECUTOR != ProfilingMode.PROFILING,
                     "Requires fusion optimization pass to be effective")
    def test_reduction(self):
        for x in ([7, 8, 12], [12, 8, 7, 9, 15], [128, 16, 8, 32]):
            # note that num_dim is exclusive from len(x), so we are not reducing
            # to single element (codegen limitation at this moment)
            for num_reduce_dim in range(1, len(x)):
                for axes in itertools.combinations(range(len(x)), num_reduce_dim):
                    for keepdim in (True, False):
                        perm0 = range(len(x))
                        perm1 = range(len(x))
                        self._reduction_helper(x, axes, torch.float32, "cuda", perm0, perm1, keepdim)

    def _layer_norm_autodiff_helper(self, model, grad, shapes, args):
        jit_model = torch.jit.script(model)

        eps = np.random.random() * 1e-4
        use_cudnn = bool(np.random.randint(0, 2))

        # profile/optimization runs
        for i in range(3):
            jit_o = jit_model(shapes, *args, eps, use_cudnn)
            jit_o.backward(grad)

        ref_args = [t.detach().clone().requires_grad_() for t in args]
        [t.grad.zero_() for t in args]
        jit_o = jit_model(shapes, *args, eps, use_cudnn)
        jit_o.backward(grad)

        o = model(shapes, *ref_args, eps, use_cudnn)
        o.backward(grad)
        self.assertEqual(jit_o, o)
        for arg, ref_arg in zip(args, ref_args):
            self.assertEqual(arg.grad, ref_arg.grad)

        # check fusion in fw & bw
        g = jit_model.graph_for(shapes, *args, eps, use_cudnn)
        for node in g.nodes():
            n = node
        dbg_state = jit_model.get_debug_state()
        for val in dbg_state.execution_plans.values():
            v = val
        state2 = v.code.grad_executor_states()
        for val in state2[0].execution_plans.values():
            v2 = val
        FileCheck().check(FUSION_GUARD).run(g)
        FileCheck().check(FUSION_GUARD).run(v2.graph)

    @unittest.skipIf(not RUN_CUDA, "requires CUDA")
    @unittest.skipIf(GRAPH_EXECUTOR != ProfilingMode.PROFILING,
                     "Requires fusion optimization pass to be effective")
    def test_layer_norm_autodiff(self):
        def t_wb(shapes: List[int], x, w, b, eps: float, cudnn: bool):
            o = torch.layer_norm(x, shapes, w, b, eps, cudnn)
            o = torch.relu(o)
            return o

        def t_w(shapes: List[int], x, w, eps: float, cudnn: bool):
            o = torch.layer_norm(x, shapes, w, None, eps, cudnn)
            o = torch.relu(o)
            return o

        def t_b(shapes: List[int], x, b, eps: float, cudnn: bool):
            o = torch.layer_norm(x, shapes, None, b, eps, cudnn)
            o = torch.relu(o)
            return o

        def t(shapes: List[int], x, eps: float, cudnn: bool):
            o = torch.layer_norm(x, shapes, None, None, eps, cudnn)
            o = torch.relu(o)
            return o

        model = {3: t_wb, 2: t_w, 1: t_b, 0: t}

        for w, b in itertools.product([True, False], repeat=2):
            batch = [4]
            shapes = [2, 3, 4]
            m = model[w * 2 + b]

            grad = torch.randn(batch + shapes, dtype=torch.float32, device="cuda")
            args = [torch.randn(batch + shapes, dtype=torch.float32, device="cuda").requires_grad_()]
            if w:
                args.append(torch.randn(shapes, dtype=torch.float32, device="cuda").requires_grad_())
            if b:
                args.append(torch.randn(shapes, dtype=torch.float32, device="cuda").requires_grad_())
            self._layer_norm_autodiff_helper(m, grad, shapes, args)

    @unittest.skipIf(not RUN_CUDA, "requires CUDA")
    @unittest.skipIf(GRAPH_EXECUTOR != ProfilingMode.PROFILING,
                     "Requires fusion optimization pass to be effective")
    def test_layer_norm_parser(self):
        dtype = torch.float32
        device = "cuda"
        x = torch.randn([4, 4, 2], dtype=dtype, device=device)
        w = torch.randn([4, 2], dtype=dtype, device=device)
        b = torch.randn([4, 2], dtype=dtype, device=device)

        def t(x: torch.Tensor, w: torch.Tensor, b: torch.Tensor):
            o = torch.relu(x)
            o = torch.layer_norm(o, [4, 2], w, b, 1e-5)
            return o

        o = t(x, w, b)
        t_jit = torch.jit.script(t)
        jit_o = t_jit(x, w, b)
        jit_o = t_jit(x, w, b)
        o = t(x, w, b)
        self.assertGraphContains(t_jit.graph_for(x, w, b), FUSION_GUARD)

    def _native_layer_norm_helper(self, shape, norm_shape, dtype, device, error, affine=True):
        class MyLayerNorm(torch.nn.Module):
            __constants__ = ['norm_shape']

            def __init__(self, elementwise_affine=True):
                super(MyLayerNorm, self).__init__()
                self.norm_shape = norm_shape
                if elementwise_affine:
                    self.weight = torch.randn(norm_shape, dtype=dtype, device=device)
                    self.bias = torch.randn(norm_shape, dtype=dtype, device=device)
                    with torch.no_grad():
                        self.weight.fill_(1)
                        self.bias.fill_(0)
                else:
                    self.weight = None
                    self.bias = None

            def forward(self, x: torch.Tensor):
                o = torch.relu(x)
                o = torch.native_layer_norm(o, self.norm_shape, self.weight, self.bias, 1e-5)
                return o

        t = MyLayerNorm(affine)

        x = torch.randn(shape, dtype=dtype, device=device)
        t_jit = torch.jit.script(t)
        jit_o, jit_mean, jit_rstd = t_jit(x)
        jit_o, jit_mean, jit_rstd = t_jit(x)
        o, mean, rstd = t(x)
        self.assertEqual(o.dtype, jit_o.dtype)
        # numerical issues here due to our scheduling.
        # can't use `self.assertEqual(o, jit_o)`
        self.assertTrue(self._compare("comparing output failed", o, jit_o, error))
        self.assertTrue(self._compare("comparing mean failed", mean, jit_mean, error))
        self.assertTrue(self._compare("comparing rstd failed", rstd, jit_rstd, error))
        self.assertGraphContains(t_jit.graph_for(x), FUSION_GUARD)

    @unittest.skipIf(not RUN_CUDA, "requires CUDA")
    @unittest.skipIf(GRAPH_EXECUTOR != ProfilingMode.PROFILING,
                     "Requires fusion optimization pass to be effective")
    def test_native_layer_norm(self):
        dims = 4
        rnds = 3
        for idx in range(rnds):
            for offset in range(1, dims):
                for affine in (True, False):
                    input_shape = [random.randint(10, 30) for idx in range(dims)]
                    norm_shape = [input_shape[idx] for idx in range(dims - offset, dims)]
                    self._native_layer_norm_helper(input_shape, norm_shape, torch.float32, "cuda", 1e-4, affine)

    @unittest.skipIf(not RUN_CUDA, "requires CUDA")
    @unittest.skipIf(GRAPH_EXECUTOR != ProfilingMode.PROFILING,
                     "Requires fusion optimization pass to be effective")
    def test_native_layer_norm_half(self):
        dims = 4
        rnds = 3
        for idx in range(rnds):
            for offset in range(1, dims):
                input_shape = [random.randint(10, 30) for idx in range(dims)]
                norm_shape = [input_shape[idx] for idx in range(dims - offset, dims)]
                self._native_layer_norm_helper(input_shape, norm_shape, torch.float16, "cuda", 5e-3)

    def _batch_norm_helper(self, shape, dtype, device, error):
        class MyBatchNorm(torch.nn.Module):
            def __init__(self):
                super(MyBatchNorm, self).__init__()

            def forward(self, x: torch.Tensor, y: torch.Tensor, r_mean: torch.Tensor, r_var: torch.Tensor):
                o = torch.add(x, y)
                o = torch.nn.functional.batch_norm(o, r_mean, r_var, training=True)
                return o

        t = MyBatchNorm()

        x = torch.randn(shape, dtype=dtype, device=device)
        y = torch.randn(shape, dtype=dtype, device=device)
        running_mean = torch.randn(shape[1], dtype=torch.float32, device=device)
        running_var = torch.randn(shape[1], dtype=torch.float32, device=device)
        t_jit = torch.jit.script(t)

        eager_running_mean = running_mean.clone()
        eager_running_var = running_var.clone()
        jit_running_mean = running_mean.clone()
        jit_running_var = running_var.clone()

        jit_o = t_jit(x, y, running_mean.clone(), running_var.clone())

        self.assertTrue(self._compare("prerun comparing running_mean failed", eager_running_mean, jit_running_mean, error))
        self.assertTrue(self._compare("prerun comparing running_var failed", eager_running_var, jit_running_var, error))

        jit_o = t_jit(x, y, jit_running_mean, jit_running_var)
        o = t(x, y, eager_running_mean, eager_running_var)
        self.assertEqual(o.dtype, jit_o.dtype)
        # numerical issues here due to our scheduling.
        # can't use `self.assertEqual(o, jit_o)`
        self.assertTrue(self._compare("comparing output failed", o, jit_o, error))
        self.assertTrue(self._compare("comparing running_mean failed", eager_running_mean, jit_running_mean, error))
        self.assertTrue(self._compare("comparing running_var failed", eager_running_var, jit_running_var, error))
        self.assertGraphContains(t_jit.graph_for(x, y, running_mean, running_var), FUSION_GUARD)

    @unittest.skipIf(not RUN_CUDA, "requires CUDA")
    @unittest.skipIf(GRAPH_EXECUTOR != ProfilingMode.PROFILING,
                     "Requires fusion optimization pass to be effective")
    def test_batch_norm(self):
        output_elements = 10000
        channel_sizes = [67, 457, 1024, 4096]

        with torch.backends.cudnn.flags(enabled=False):
            for dims in range(3, 6):
                output_size = int(pow(output_elements, 1. / (dims - 1)))
                for C in channel_sizes:
                    x = [output_size for idx in range(dims)]
                    x[1] = C
                    self._batch_norm_helper(x, torch.float32, "cuda", 1e-4)

    @unittest.skipIf(not RUN_CUDA, "requires CUDA")
    @unittest.skipIf(GRAPH_EXECUTOR != ProfilingMode.PROFILING,
                     "Requires fusion optimization pass to be effective")
    def test_batch_norm_large(self):
        output_elements = 262144
        channel_sizes = 67, 457, 1024

        for dims in range(3, 6):
            output_size = int(pow(output_elements, 1. / (dims - 1)))
            for C in channel_sizes:
                x = [output_size for idx in range(dims)]
                x[1] = C
                self._batch_norm_helper(x, torch.float32, "cuda", 1e-4)

    @unittest.skipIf(not RUN_CUDA, "requires CUDA")
    @unittest.skipIf(GRAPH_EXECUTOR != ProfilingMode.PROFILING,
                     "Requires fusion optimization pass to be effective")
    def test_batch_norm_half(self):
        output_elements = 10000
        channel_sizes = [67, 457, 1024, 4096]

        with torch.backends.cudnn.flags(enabled=False):
            for dims in range(3, 6):
                output_size = int(pow(output_elements, 1. / (dims - 1)))
                for C in channel_sizes:
                    x = [output_size for idx in range(dims)]
                    x[1] = C
                    self._batch_norm_helper(x, torch.float16, "cuda", 5e-3)

    def _softmax_helper(self, shape, reduction_axis, dtype, device, error):
        class MySoftmax(torch.nn.Module):
            __constants__ = ['reduction_axis']

            def __init__(self):
                super(MySoftmax, self).__init__()
                self.reduction_axis = reduction_axis

            def forward(self, x: torch.Tensor, y: torch.Tensor):
                o = torch.add(x, y)
                o = torch.nn.functional.softmax(o, dim=self.reduction_axis)
                return o

        t = MySoftmax()

        x = torch.randn(shape, dtype=dtype, device=device)
        y = torch.randn(shape, dtype=dtype, device=device)
        t_jit = torch.jit.script(t)
        jit_o = t_jit(x, y)
        jit_o = t_jit(x, y)
        o = t(x, y)
        self.assertEqual(o.dtype, jit_o.dtype)
        # numerical issues here due to our scheduling.
        # can't use `self.assertEqual(o, jit_o)`
        self.assertTrue(self._compare("comparing output failed", o, jit_o, error))
        self.assertGraphContains(t_jit.graph_for(x, y), FUSION_GUARD)

    @unittest.skipIf(not RUN_CUDA, "requires CUDA")
    @unittest.skipIf(GRAPH_EXECUTOR != ProfilingMode.PROFILING,
                     "Requires fusion optimization pass to be effective")
    def test_softmax(self):
        output_size = 10000
        dims = 4
        output_size = int(pow(output_size, 1. / dims))
        reduction_sizes = [67, 256, 1024, 4096]

        for reduction_dim in range(dims):
            for reduction_size in reduction_sizes:
                x = [output_size for idx in range(dims)]
                x[reduction_dim] = reduction_size
                self._softmax_helper(x, reduction_dim, torch.float32, "cuda", 1e-4)

    @unittest.skipIf(not RUN_CUDA, "requires CUDA")
    @unittest.skipIf(GRAPH_EXECUTOR != ProfilingMode.PROFILING,
                     "Requires fusion optimization pass to be effective")
    def test_softmax_half(self):
        output_size = 10000
        dims = 4
        output_size = int(pow(output_size, 1. / dims))
        reduction_sizes = [67, 256, 1024, 4096]

        for reduction_dim in range(dims):
            for reduction_size in reduction_sizes:
                x = [output_size for idx in range(dims)]
                x[reduction_dim] = reduction_size
                self._softmax_helper(x, reduction_dim, torch.float16, "cuda", 5e-3)

    @unittest.skipIf(not RUN_CUDA, "requires CUDA")
    @unittest.skipIf(GRAPH_EXECUTOR != ProfilingMode.PROFILING,
                     "Requires fusion optimization pass to be effective")
    def test_reduction_permutation(self):
        x = [7, 8, 12]
        # note that num_dim is exclusive from len(x), so we are not reducing
        # to single element (codegen limitation at this moment)
        for num_reduce_dim in range(1, len(x)):
            for axes in itertools.combinations(range(len(x)), num_reduce_dim):
                for perm0 in itertools.permutations(range(len(x))):
                    for perm1 in itertools.permutations(range(len(x))):
                        self._reduction_helper(x, axes, torch.float32, "cuda", perm0, perm1)

    @unittest.skipIf(not RUN_CUDA, "requires CUDA")
    @unittest.skipIf(GRAPH_EXECUTOR != ProfilingMode.PROFILING,
                     "Requires fusion optimization pass to be effective")
    def test_reduction_multiple_output(self):
        old_guard = torch._C._jit_set_nvfuser_guard_mode(True)
        torch._C._jit_set_bailout_depth(20)

        def t(x: torch.Tensor, y: torch.Tensor, scale: float, z: torch.Tensor):
            o = torch.mul(x, y)
            o = torch.mul(o, scale)
            out1 = torch.mul(o, z)
            out2 = torch.sum(out1, dim=[2])
            return out1, out2

        t_jit = torch.jit.script(t)
        x = torch.randn(8, 4, 10, 16, dtype=torch.float, device="cuda")
        y = torch.randn(8, 4, 10, 16, dtype=torch.float, device="cuda")
        z = torch.randn(8, 4, 10, 16, dtype=torch.float, device="cuda")
        scale = 0.5
        jit_o = t_jit(x, y, scale, z)
        jit_o = t_jit(x, y, scale, z)
        o = t(x, y, scale, z)
        for oo, jit_oo in zip(o, jit_o):
            self.assertEqual(oo.dtype, jit_oo.dtype)
            self.assertEqual(oo, jit_oo)
        self.assertGraphContains(t_jit.graph_for(x, y, scale, z), FUSION_GUARD)

        x = x.to(memory_format=torch.channels_last)
        y = y.to(memory_format=torch.channels_last)
        z = z.to(memory_format=torch.channels_last)
        jit_o = t_jit(x, y, scale, z)
        jit_o = t_jit(x, y, scale, z)
        o = t(x, y, scale, z)
        for oo, jit_oo in zip(o, jit_o):
            self.assertEqual(oo.dtype, jit_oo.dtype)
            self.assertEqual(oo, jit_oo)
        self.assertGraphContains(t_jit.graph_for(x, y, scale, z), FUSION_GUARD)
        torch._C._jit_set_nvfuser_guard_mode(old_guard)

    @unittest.skipIf(not RUN_CUDA, "requires CUDA")
    @unittest.skipIf(GRAPH_EXECUTOR != ProfilingMode.PROFILING,
                     "Requires fusion optimization pass to be effective")
    def test_channels_last_with_broadcast(self):
        # setting this true forces a new graph to be generated with a new
        # input a different broadcast shape
        torch._C._jit_set_nvfuser_guard_mode(True)

        def t(x: torch.Tensor, y: torch.Tensor):
            o = torch.mul(x, y)
            o = o + 2.0
            return o
        t_jit = torch.jit.script(t)

        # Single Channel broadcasts
        # Test 1
        x = torch.randn(8, 4, 10, 16, dtype=torch.float, device="cuda")
        x = x.to(memory_format=torch.channels_last)

        y = torch.randn(8, 4, 10, 1, dtype=torch.float, device="cuda")
        y = y.to(memory_format=torch.channels_last)

        jit_o = t_jit(x, y)
        jit_o = t_jit(x, y)
        o = t(x, y)

        self.assertEqual(o.dtype, jit_o.dtype)
        self.assertEqual(o.is_contiguous(memory_format=torch.channels_last),
                         jit_o.is_contiguous(memory_format=torch.channels_last))
        self.assertEqual(o, jit_o)

        # Test 2
        y = torch.randn(8, 4, 1, 16, dtype=torch.float, device="cuda")
        y = y.to(memory_format=torch.channels_last)

        jit_o = t_jit(x, y)
        jit_o = t_jit(x, y)
        o = t(x, y)

        self.assertEqual(o.dtype, jit_o.dtype)
        self.assertEqual(o.is_contiguous(memory_format=torch.channels_last),
                         jit_o.is_contiguous(memory_format=torch.channels_last))
        self.assertEqual(o, jit_o)

        # Test 3
        y = torch.randn(8, 1, 10, 16, dtype=torch.float, device="cuda")
        y = y.to(memory_format=torch.channels_last)

        jit_o = t_jit(x, y)
        jit_o = t_jit(x, y)
        o = t(x, y)

        self.assertEqual(o.dtype, jit_o.dtype)
        self.assertEqual(o.is_contiguous(memory_format=torch.channels_last),
                         jit_o.is_contiguous(memory_format=torch.channels_last))
        self.assertEqual(o, jit_o)

        # Test 3
        y = torch.randn(1, 4, 10, 16, dtype=torch.float, device="cuda")
        y = y.to(memory_format=torch.channels_last)

        jit_o = t_jit(x, y)
        jit_o = t_jit(x, y)
        o = t(x, y)

        self.assertEqual(o.dtype, jit_o.dtype)
        self.assertEqual(o.is_contiguous(memory_format=torch.channels_last),
                         jit_o.is_contiguous(memory_format=torch.channels_last))
        self.assertEqual(o, jit_o)

        '''
        Currently, the JIT doesn't have tensor merge logic to handle adding
        a broadcast tensor with more than one broadcast into a non-broadcast
        tensor.  Therefore, either of these tests can fail depending on the
        sort implementation.  The second test is known to fail.

        # Two Channel broadcasts
        # Test 1
        y = torch.randn(8, 4, 1, 1, dtype=torch.float, device="cuda")
        y = y.to(memory_format=torch.channels_last)

        jit_o = t_jit(x, y)
        jit_o = t_jit(x, y)
        o = t(x, y)

        self.assertEqual(o.dtype, jit_o.dtype)
        self.assertEqual(o.is_contiguous(memory_format=torch.channels_last),
                         jit_o.is_contiguous(memory_format=torch.channels_last))
        self.assertEqual(o, jit_o)

        # Test 2
        y = torch.randn(8, 4, 1, 1, dtype=torch.float, device="cuda")
        y = y.to(memory_format=torch.channels_last).transpose(2,3)
        x = x.transpose(2,3)

        jit_o = t_jit(x, y)
        jit_o = t_jit(x, y)
        o = t(x, y)

        self.assertEqual(o.dtype, jit_o.dtype)
        self.assertEqual(o.is_contiguous(memory_format=torch.channels_last),
                         jit_o.is_contiguous(memory_format=torch.channels_last))
        self.assertEqual(o, jit_o)
        '''

    @unittest.skipIf(not RUN_CUDA, "requires CUDA")
    @unittest.skipIf(GRAPH_EXECUTOR != ProfilingMode.PROFILING,
                     "Requires fusion optimization pass to be effective")
    def test_pw_single_reduction_partition(self):
        sizes = [2, 2, 2]
        dtype = torch.float
        device = "cuda"
        x = torch.randn(sizes, dtype=dtype, device=device)
        y = torch.randn(sizes, dtype=dtype, device=device)
        z = torch.randn(sizes, dtype=dtype, device=device)

        def t(x: torch.Tensor, y: torch.Tensor, z: torch.Tensor):
            o = torch.add(x, y)
            o = torch.sum(o, dim=[0])
            o = torch.add(o, z)
            return o
        t_jit = torch.jit.script(t)
        jit_o = t_jit(x, y, z)
        jit_o = t_jit(x, y, z)
        o = t(x, y, z)
        self.assertEqual(o.dtype, jit_o.dtype)
        self.assertEqual(o, jit_o)
        self.assertGraphContains(t_jit.graph_for(x, y, z), FUSION_GUARD)

    @unittest.skipIf(not RUN_CUDA, "requires CUDA")
    @unittest.skipIf(GRAPH_EXECUTOR != ProfilingMode.PROFILING,
                     "Requires fusion optimization pass to be effective")
    def test_permutation_preservation(self):
        sizes = [2, 2, 2, 2]
        dtype = torch.float
        device = "cuda"
        x = torch.randn(sizes, dtype=dtype, device=device).to(memory_format=torch.channels_last)

        def t(x: torch.Tensor):
            o = torch.relu(x)
            o = torch.sum(o, dim=[0])
            return o
        t_jit = torch.jit.script(t)
        jit_o = t_jit(x)
        jit_o = t_jit(x)
        o = t(x)
        self.assertEqual(o.dtype, jit_o.dtype)
        self.assertEqual(o, jit_o)
        self.assertGraphContains(t_jit.graph_for(x), FUSION_GUARD)
        # we should preserve permutation to inputs
        self.assertEqual(jit_o.stride(), (1, 4, 2))

        def t(x: torch.Tensor):
            o = torch.relu(x)
            o = torch.add(o, 1.0)
            return o

        t_jit = torch.jit.script(t)
        jit_o = t_jit(x)
        jit_o = t_jit(x)
        o = t(x)
        self.assertEqual(o.dtype, jit_o.dtype)
        self.assertEqual(o, jit_o)
        self.assertGraphContains(t_jit.graph_for(x), FUSION_GUARD)
        self.assertTrue(jit_o.is_contiguous(memory_format=torch.channels_last))

    @unittest.skipIf(not RUN_CUDA, "requires CUDA")
    @unittest.skipIf(GRAPH_EXECUTOR != ProfilingMode.PROFILING,
                     "Requires fusion optimization pass to be effective")
    def test_normalization_partition(self):
        sizes = [8, 8, 8]
        dtype = torch.float
        device = "cuda"
        x = torch.randn(sizes, dtype=dtype, device=device)
        y = torch.randn(sizes, dtype=dtype, device=device)
        z = torch.randn(sizes, dtype=dtype, device=device)
        r_m = torch.randn(8, dtype=dtype, device=device)
        r_v = torch.randn(8, dtype=dtype, device=device)

        def t(x: torch.Tensor, y: torch.Tensor, z: torch.Tensor, r_mean: torch.Tensor, r_var: torch.Tensor):
            o = torch.add(x, y)
            o = torch.nn.functional.softmax(o, dim=0)
            o = torch.add(o, z)
            o = torch.nn.functional.batch_norm(o, r_mean, r_var, training=True)
            return o
        t_jit = torch.jit.script(t)
        jit_o = t_jit(x, y, z, r_m, r_v)
        jit_o = t_jit(x, y, z, r_m, r_v)
        o = t(x, y, z, r_m, r_v)
        self.assertEqual(o.dtype, jit_o.dtype)
        self.assertEqual(o, jit_o)
        self.assertGraphContains(t_jit.graph_for(x, y, z, r_m, r_v), FUSION_GUARD)

    @unittest.skipIf(not RUN_CUDA, "requires CUDA")
    @unittest.skipIf(GRAPH_EXECUTOR != ProfilingMode.PROFILING,
                     "Requires fusion optimization pass to be effective")
    def test_sum_to_one(self):
        dtype = torch.float
        device = "cuda"
        x = torch.randn([4, 5, 6], dtype=dtype, device=device)

        def t(x: torch.Tensor):
            o = torch.add(x, 0)
            o = torch.sum(o, dim=[0, 1, 2])
            return o
        t_jit = torch.jit.script(t)
        jit_o = t_jit(x)
        jit_o = t_jit(x)
        o = t(x)
        self.assertEqual(o.dtype, jit_o.dtype)
        self.assertEqual(o, jit_o)
        self.assertGraphContains(t_jit.graph_for(x), FUSION_GUARD)

    @unittest.skipIf(not RUN_CUDA, "requires CUDA")
    @unittest.skipIf(GRAPH_EXECUTOR != ProfilingMode.PROFILING,
                     "Requires fusion optimization pass to be effective")
    def test_single_reduction_broadcast(self):
        dtype = torch.float
        device = "cuda"
        x = torch.randn([7, 4, 8], dtype=dtype, device=device)
        y = torch.randn([4, 8], dtype=dtype, device=device)
        z = torch.randn([1, 4, 8], dtype=dtype, device=device)

        def t(x: torch.Tensor, y: torch.Tensor, z: torch.Tensor):
            o = torch.add(x, y)
            o = torch.add(o, z)
            o = torch.sum(o, dim=[0])
            return o
        t_jit = torch.jit.script(t)
        jit_o = t_jit(x, y, z)
        jit_o = t_jit(x, y, z)
        o = t(x, y, z)
        self.assertEqual(o.dtype, jit_o.dtype)
        self.assertEqual(o, jit_o)
        self.assertGraphContains(t_jit.graph_for(x, y, z), FUSION_GUARD)

    @unittest.skipIf(not RUN_CUDA, "requires CUDA")
    @unittest.skipIf(GRAPH_EXECUTOR != ProfilingMode.PROFILING,
                     "Requires fusion optimization pass to be effective")
    def test_trivial_reduction(self):
        dtype = torch.float
        device = "cuda"
        x = torch.randn([1, 4, 8], dtype=dtype, device=device)

        def t(x: torch.Tensor):
            o = torch.add(x, 0)
            o = torch.sum(o, dim=[0])
            o = torch.sum(o, dim=[0])
            return o
        t_jit = torch.jit.script(t)
        jit_o = t_jit(x)
        jit_o = t_jit(x)
        o = t(x)
        self.assertEqual(o.dtype, jit_o.dtype)
        self.assertEqual(o, jit_o)
        self.assertGraphContains(t_jit.graph_for(x), FUSION_GUARD)

    @unittest.skipIf(not RUN_CUDA, "requires CUDA")
    @unittest.skipIf(GRAPH_EXECUTOR != ProfilingMode.PROFILING,
                     "Requires fusion optimization pass to be effective")
    def test_profiling_node(self):
        dtype = torch.float
        device = "cuda"
        x = torch.randn(4, 8, 8, 8, dtype=dtype, device=device)

        def repro(x: torch.Tensor, alpha: float):
            o = torch.rand_like(x)
            o = torch.add(o, alpha)
            return o
        repro_jit = torch.jit.script(repro)
        self._run_helper(repro_jit, repro, x, 0.6)

    @unittest.skipIf(not RUN_CUDA, "requires CUDA")
    @unittest.skipIf(GRAPH_EXECUTOR != ProfilingMode.PROFILING,
                     "Requires fusion optimization pass to be effective")
    def test_reduction_sizes_op(self):
        dtype = torch.float
        device = "cuda"
        x = torch.randn(2, 3, 4, 5, dtype=dtype, device=device)
        y = torch.randn(2, 3, 4, 5, dtype=dtype, device=device)

        def t(x: torch.Tensor, y: torch.Tensor):
            o = x + y
            o = torch.relu(o)
            o = o.sum((1, 3))
            return o.size()
        t_jit = torch.jit.script(t)
        jit_o = t_jit(x, y)
        jit_o = t_jit(x, y)
        o = t(x, y)
        self.assertEqual(o, jit_o)
        # since the output value is not used at all, the fusion operator should
        # have been optimized away
        self.assertGraphContainsExactly(t_jit.graph_for(x, y), FUSION_GUARD, 0)

    @unittest.skipIf(not RUN_CUDA, "requires CUDA")
    @unittest.skipIf(GRAPH_EXECUTOR != ProfilingMode.PROFILING,
                     "Requires fusion optimization pass to be effective")
<<<<<<< HEAD
    def test_profile_ivalue(self):
        dtype = torch.float
        device = "cuda"
        x = torch.randn([7, 4, 7], dtype=dtype, device=device)
        y = torch.randn([7, 4, 7], dtype=dtype, device=device)

        def t(x: torch.Tensor, y: torch.Tensor, dim: List[int], keepdim: bool):
            o = torch.add(x, y)
            o = o.sum(dim, keepdim=keepdim)
            return o

        t_jit = torch.jit.script(t)
        jit_o = t_jit(x, y, (0, 1), False)
        jit_o = t_jit(x, y, (0, 1), False)
        o = t(x, y, (0, 1), False)
        self.assertEqual(o.dtype, jit_o.dtype)
        self.assertEqual(o, jit_o)
        self.assertGraphContains(t_jit.graph_for(x, y, (0, 1), False), FUSION_GUARD)

    @unittest.skipIf(not RUN_CUDA, "requires CUDA")
    @unittest.skipIf(GRAPH_EXECUTOR != ProfilingMode.PROFILING,
                     "Requires fusion optimization pass to be effective")
    def test_sum_to_size(self):
        dtype = torch.float
        device = "cuda"
        x = torch.randn([2, 4, 4], dtype=dtype, device=device)
        y = torch.randn([2, 4, 4], dtype=dtype, device=device)

        def t(x: torch.Tensor, y: torch.Tensor, new_size: List[int]):
            o = torch.add(x, y)
            o = o.sum_to_size(new_size)
            return o

        t_jit = torch.jit.script(t)
        jit_o = t_jit(x, y, (4, 1))
        jit_o = t_jit(x, y, (4, 1))
        o = t(x, y, (4, 1))
        self.assertEqual(o.dtype, jit_o.dtype)
        self.assertEqual(o, jit_o)
        self.assertGraphContains(t_jit.graph_for(x, y, (4, 1)), FUSION_GUARD)

        # update shape: old kernel should handle dynamic shape well without
        # recompilation
        x = torch.randn([2, 5, 8], dtype=dtype, device=device)
        y = torch.randn([2, 5, 8], dtype=dtype, device=device)
        # (TODO) check executed kernel, should extend autograd.profiler to fused
        # kernels
        jit_o = t_jit(x, y, (5, 1))
        o = t(x, y, (5, 1))
        self.assertEqual(o.dtype, jit_o.dtype)
        self.assertEqual(o, jit_o)

    @unittest.skipIf(not RUN_CUDA, "requires CUDA")
    @unittest.skipIf(GRAPH_EXECUTOR != ProfilingMode.PROFILING,
                     "Requires fusion optimization pass to be effective")
    def test_grad_sum_to_size(self):
        dtype = torch.float
        device = "cuda"
        x = torch.randn([2, 4, 4], dtype=dtype, device=device).requires_grad_()
        y = torch.randn([4], dtype=dtype, device=device).requires_grad_()
        grad = torch.randn([2, 4, 4], dtype=dtype, device=device)

        ref_x = x.detach().clone().requires_grad_()
        ref_y = y.detach().clone().requires_grad_()

        def t(x: torch.Tensor, y: torch.Tensor):
            o = torch.add(x, y)
            o = torch.relu(o)
            return o

        # profiling runs for forward & backward
        t_jit = torch.jit.script(t)
        jit_o = t_jit(x, y)
        jit_o.backward(grad)
        jit_o = t_jit(x, y)
        jit_o.backward(grad)

        x.grad = None
        y.grad = None
        jit_o = t_jit(x, y)
        jit_o.backward(grad)
        o = t(ref_x, ref_y)
        o.backward(grad)
        self.assertEqual(o.dtype, jit_o.dtype)
        self.assertEqual(o, jit_o)
        self.assertEqual(x.grad, ref_x.grad)
        self.assertEqual(y.grad, ref_y.grad)
        bwd_graph = list(
            list(t_jit.get_debug_state().execution_plans.values())[
                0].code.grad_executor_states()[0].execution_plans.values()
        )[0].graph
        FileCheck().check(FUSION_GUARD).run(bwd_graph)

        # update shape: old kernel should handle dynamic shape well without
        # recompilation
        x = torch.randn([2, 5, 8], dtype=dtype, device=device).requires_grad_()
        y = torch.randn([8], dtype=dtype, device=device).requires_grad_()
        ref_x = x.detach().clone().requires_grad_()
        ref_y = y.detach().clone().requires_grad_()
        grad = torch.randn([2, 5, 8], dtype=dtype, device=device)
        jit_o = t_jit(x, y)
        # (TODO) check executed kernel, should extend autograd.profiler to fused
        # kernels
        jit_o.backward(grad)
        o = t(ref_x, ref_y)
        o.backward(grad)
        self.assertEqual(o.dtype, jit_o.dtype)
        self.assertEqual(o, jit_o)
        self.assertEqual(x.grad, ref_x.grad)
        self.assertEqual(y.grad, ref_y.grad)

    @unittest.skipIf(not RUN_CUDA, "requires CUDA")
    @unittest.skipIf(GRAPH_EXECUTOR != ProfilingMode.PROFILING,
                     "Requires fusion optimization pass to be effective")
    def test_add_backward_with_alpha(self):
        x = torch.randn(4, 2, dtype=torch.float32, device='cuda', requires_grad=True)
        y = torch.randn(4, 2, dtype=torch.float32, device='cuda', requires_grad=True)
        grad = torch.randn(4, 2, dtype=torch.float32, device='cuda')

        # Test that a mul is not generated when not needed
        # Alpha=1.0 or is not used
        def test1(x: torch.Tensor, y: torch.Tensor):
            o = torch.add(x, y, alpha=1.0)
            o = o + 1.0
            return o

        test1_jit = torch.jit.script(test1)
        for i in range(3):
            jit_o = test1_jit(x, y)
            jit_o.backward(grad)

        bwd1_graph = list(
            list(test1_jit.get_debug_state().execution_plans.values())[
                0].code.grad_executor_states()[0].execution_plans.values()
        )[0].graph
        FileCheck().check_not("aten::mul_").run(bwd1_graph)

        # Alpha is set to something other than 1.0
        def test2(x: torch.Tensor, y: torch.Tensor):
            o = torch.add(x, y, alpha=2.0)
            o = o + 1.0
            return o

        test2_jit = torch.jit.script(test2)
        for i in range(3):
            jit_o = test2_jit(x, y)
            jit_o.backward(grad)

        bwd2_graph = list(
            list(test2_jit.get_debug_state().execution_plans.values())[
                0].code.grad_executor_states()[0].execution_plans.values()
        )[0].graph
        FileCheck().check("aten::mul_").run(bwd2_graph)

    @unittest.skipIf(not RUN_CUDA, "requires CUDA")
    @unittest.skipIf(GRAPH_EXECUTOR != ProfilingMode.PROFILING,
                     "Requires fusion optimization pass to be effective")
    def test_dropout_inference_fusion(self):
        dtype = torch.float
        device = "cuda"
        x = torch.randn([10, 4, 8], dtype=dtype, device=device)

        def t(x: torch.Tensor, p: float, train: bool):
            o = torch.nn.functional.dropout(x, p, training=train)
            o = o + 1.0
            return o

        t_jit = torch.jit.script(t)

        self._run_helper(t_jit, t, x, 0.15, False)

    @unittest.skipIf(not RUN_CUDA, "requires CUDA")
    @unittest.skipIf(GRAPH_EXECUTOR != ProfilingMode.PROFILING,
                     "Requires fusion optimization pass to be effective")
    def test_dropout_train_nograd_fusion(self):
        dtype = torch.float
        device = "cuda"
        x = torch.randn([10, 4, 8], dtype=dtype, device=device)

        def t(x: torch.Tensor, p: float, train: bool):
            o = torch.nn.functional.dropout(x, p, training=train)
            o = o + 1.0
            return o

        t_jit = torch.jit.script(t)

        self._run_helper(t_jit, t, x, 0.0, True)

    @unittest.skipIf(not RUN_CUDA, "requires CUDA")
    @unittest.skipIf(GRAPH_EXECUTOR != ProfilingMode.PROFILING,
                     "Requires fusion optimization pass to be effective")
    def test_dropout_train_nograd_prob_check(self):
        dtype = torch.float
        device = "cuda"
        x = torch.randn([1024, 1024], dtype=dtype, device=device)

        def t(x: torch.Tensor, p: float, train: bool):
            o = torch.nn.functional.dropout(x, p, training=train)
            o = o + 0.0
            return o

        t_jit = torch.jit.script(t)

        for prob in [0.0, 0.15, 0.5, 0.85, 1.]:
            torch.cuda.manual_seed_all(123)
            jit_o = t_jit(x, prob, True)
            torch.cuda.manual_seed_all(123)
            jit_o = t_jit(x, prob, True)

            self.assertTrue(jit_o.detach().isfinite().all().item())

            num_elems = x.numel()
            num_zeros = num_elems - jit_o.detach().count_nonzero().item()
            percent_zeros = num_zeros / num_elems

            self.assertTrue((percent_zeros >= (prob - 0.01)) and (percent_zeros <= (prob + 0.01)))
            self.assertGraphContainsExactly(t_jit.graph_for(x, prob, True), FUSION_GUARD, 1, consider_subgraphs=True)

    @unittest.skipIf(not RUN_CUDA, "requires CUDA")
    @unittest.skipIf(GRAPH_EXECUTOR != ProfilingMode.PROFILING,
                     "Requires fusion optimization pass to be effective")
    def test_dropout_training_fusion(self):
        dtype = torch.float
        device = "cuda"
        x = torch.randn([10, 4, 8], dtype=dtype, device=device, requires_grad=True)
        grads = torch.randn([10, 4, 8], dtype=dtype, device=device)

        def t(x: torch.Tensor, p: float, train: bool):
            o = torch.nn.functional.dropout(x, p, training=train)
            o = o * 1.0
            return o

        t_jit = torch.jit.script(t)

        # The drop probability needs to be set to zero given that the order of picking random
        # numbers between eager mode and the jit is different
        self._run_training_helper(t_jit, t, grads, x, 0.0, True)

        def t2(x: torch.Tensor, p: float, train: bool):
            o = torch.nn.functional.softmax(x, dim=-1)
            o = torch.nn.functional.dropout(o, p, training=train)
            return o

        t2_jit = torch.jit.script(t2)

        # The drop probability needs to be set to zero given that the order of picking random
        # numbers between eager mode and the jit is different
        self._run_training_helper(t2_jit, t2, grads, x, 0.0, True)

    @unittest.skipIf(not RUN_CUDA, "requires CUDA")
    @unittest.skipIf(GRAPH_EXECUTOR != ProfilingMode.PROFILING,
                     "Requires fusion optimization pass to be effective")
    def test_gelu(self):
        dtype = torch.float
        device = "cuda"
        x = torch.randn([1024, 1024], dtype=dtype, device=device, requires_grad=True)
        grads = torch.randn([1024, 1024], dtype=dtype, device=device, requires_grad=False)
=======
    def test_gelu_fusion(self):
        dtype = torch.float
        device = "cuda"
        x = torch.randn([64, 128, 1024], dtype=dtype, device=device, requires_grad=True)
        grads = torch.randn([64, 128, 1024], dtype=dtype, device=device)
>>>>>>> 226d745a

        def t(x: torch.Tensor):
            o = torch.nn.functional.gelu(x)
            o = o * 1.0
            return o

        t_jit = torch.jit.script(t)

        self._run_training_helper(t_jit, t, grads, x)

<<<<<<< HEAD
    @unittest.skipIf(not RUN_CUDA, "requires CUDA")
    @unittest.skipIf(GRAPH_EXECUTOR != ProfilingMode.PROFILING,
                     "Requires fusion optimization pass to be effective")
    def test_dropout_training_prob_check(self):
        dtype = torch.float
        device = "cuda"
        x = torch.randn([1024, 1024], dtype=dtype, device=device, requires_grad=True)
        x_nograd = torch.randn([1024, 1024], dtype=dtype, device=device)

        def t(x: torch.Tensor, p: float, train: bool):
            o = torch.nn.functional.dropout(x, p, training=train)
            o = o + 0.0
            return o

        t_jit = torch.jit.script(t)

        for prob in [0.0, 0.15, 0.5, 0.85, 1.]:
            torch.cuda.manual_seed_all(123)
            jit_o = t_jit(x, prob, True)
            torch.cuda.manual_seed_all(123)
            jit_o = t_jit(x, prob, True)
            torch.cuda.manual_seed_all(123)
            jit_o = t_jit(x, prob, True)

            self.assertTrue(jit_o.detach().isfinite().all().item())

            num_elems = x.numel()
            num_zeros = num_elems - jit_o.detach().count_nonzero().item()
            percent_zeros = num_zeros / num_elems

            self.assertTrue((percent_zeros >= (prob - 0.01)) and (percent_zeros <= (prob + 0.01)))
            self.assertGraphContainsExactly(t_jit.graph_for(x, prob, True), FUSION_GUARD, 1, consider_subgraphs=True)

    @unittest.skipIf(not RUN_CUDA, "requires CUDA")
    @unittest.skipIf(GRAPH_EXECUTOR != ProfilingMode.PROFILING,
                     "Requires fusion optimization pass to be effective")
    def test_linear(self):
        in_feature = 2
        out_feature = 8
        x = torch.randn(4, in_feature, dtype=torch.float32, device='cuda')
        weight = torch.randn(out_feature, in_feature, dtype=torch.float32, device='cuda')
        bias = torch.randn(out_feature, dtype=torch.float32, device='cuda')

        def t(x: torch.Tensor, weight: torch.Tensor, bias: torch.Tensor):
            o = torch.nn.functional.linear(x, weight, bias)
            o = torch.relu(o)
            return o

        # bias set to true.
        t_jit = torch.jit.script(t)
        jit_o = t_jit(x, weight, bias)
        jit_o = t_jit(x, weight, bias)
        o = t(x, weight, bias)
        self.assertEqual(o, jit_o)
        # since the output value is not used at all, the fusion operator should
        # have been optimized away
        self.assertGraphContainsExactly(t_jit.graph_for(x, weight, bias), FUSION_GUARD, 1)

    @unittest.skipIf(not RUN_CUDA, "requires CUDA")
    @unittest.skipIf(GRAPH_EXECUTOR != ProfilingMode.PROFILING,
                     "Requires fusion optimization pass to be effective")
    def test_backward_type(self):
        # not super useful to check gradient of integer/bool, so skipping here
        type_pairs = [
            (torch.float, torch.half),
            (torch.double, torch.half),
            (torch.float, torch.double),
        ]
        for x_type, y_type in type_pairs:
            x = torch.randn(4, 2, dtype=x_type, device='cuda', requires_grad=True)
            y = torch.randn(4, 2, dtype=y_type, device='cuda', requires_grad=True)
            grad = torch.randn(4, 2, dtype=torch.float, device='cuda')

            def test1(x: torch.Tensor, y: torch.Tensor):
                o = torch.add(x, y)
                o = torch.add(o, y)
                o = torch.add(o, y)
                o = torch.add(o, y)
                o = o + 1.0
                return o

            test1_jit = torch.jit.script(test1)
            for i in range(3):
                jit_o = test1_jit(x, y)
                jit_o.backward(grad)

            bwd_graph = list(
                list(test1_jit.get_debug_state().execution_plans.values())[
                    0].code.grad_executor_states()[0].execution_plans.values()
            )[0].graph

            FileCheck().check(FUSION_GROUP).run(bwd_graph)
            self.assertEqual(x.grad.dtype, x.dtype)
            self.assertEqual(y.grad.dtype, y.dtype)

    @unittest.skipIf(not RUN_CUDA, "requires CUDA")
    @unittest.skipIf(GRAPH_EXECUTOR != ProfilingMode.PROFILING,
                     "Requires fusion optimization pass to be effective")
    def test_autocast_1(self):
        def t(x: torch.Tensor, y: torch.Tensor):
            o = x * 2.0
            o = torch.softmax(o, dim=-1)
            o = o * 3.0
            o = torch.matmul(o, y)
            return o

        x = torch.randn(8, 4, dtype=torch.half, device='cuda', requires_grad=True)
        y = torch.randn(4, 4, dtype=torch.float, device='cuda', requires_grad=True)
        grad = torch.randn(8, 4, dtype=torch.half, device='cuda', requires_grad=False)
        t_jit = torch.jit.script(t)

        for i in range(3):
            with torch.cuda.amp.autocast():
                jit_o = t_jit(x, y)
                if i == 2 :
                    fwd_graph = t_jit.graph_for(x, y)
            jit_o.backward(grad)

        self.assertGraphContainsExactly(fwd_graph, FUSION_GUARD, 1, consider_subgraphs=True)

        with torch.cuda.amp.autocast():
            bwd_graph = list(
                list(t_jit.get_debug_state().execution_plans.values())[
                    0].code.grad_executor_states()[0].execution_plans.values()
            )[0].graph
        FileCheck().check(FUSION_GROUP).run(bwd_graph)

        self.assertEqual(jit_o.dtype, torch.half)
        self.assertEqual(x.grad.dtype, x.dtype)
        self.assertEqual(y.grad.dtype, y.dtype)

    @unittest.skipIf(not RUN_CUDA, "requires CUDA")
    @unittest.skipIf(GRAPH_EXECUTOR != ProfilingMode.PROFILING,
                     "Requires fusion optimization pass to be effective")
    def test_autocast_2(self):
        def t(x: torch.Tensor):
            o = x * 2.0
            o = torch.softmax(o, dim=-1)
            o = o * 3.0
            o = torch.softmax(o, dim=-1)
            o = o * 4.0
            return o

        x = torch.randn(8, 4, dtype=torch.half, device='cuda', requires_grad=True)
        grad = torch.randn(8, 4, dtype=torch.float, device='cuda', requires_grad=False)
        t_jit = torch.jit.script(t)

        for i in range(3):
            with torch.cuda.amp.autocast() :
                jit_o = t_jit(x)
                if i == 2 :
                    fwd_graph = t_jit.graph_for(x)
            jit_o.backward(grad)

        self.assertGraphContainsExactly(fwd_graph, FUSION_GUARD, 1, consider_subgraphs=True)

        with torch.cuda.amp.autocast():
            bwd_graph = list(
                list(t_jit.get_debug_state().execution_plans.values())[
                    0].code.grad_executor_states()[0].execution_plans.values()
            )[0].graph
        FileCheck().check(FUSION_GROUP).run(bwd_graph)

        self.assertEqual(jit_o.dtype, torch.float)
        self.assertEqual(x.grad.dtype, x.dtype)

    @unittest.skipIf(not RUN_CUDA, "requires CUDA")
    @unittest.skipIf(GRAPH_EXECUTOR != ProfilingMode.PROFILING,
                     "Requires fusion optimization pass to be effective")
    def test_to_dtype_fp32_to_fp16(self):
        def t(x: torch.Tensor):
            o = x * 2.0
            o = o.to(dtype=torch.half)
            o = o * 3.0
            return o

        x = torch.randn(8, 4, dtype=torch.float, device='cuda')
        t_jit = torch.jit.script(t)

        for i in range(3):
            jit_o = t_jit(x)

        self.assertGraphContainsExactly(t_jit.graph_for(x), FUSION_GUARD, 1)
        self.assertEqual(jit_o.dtype, torch.half)

    @unittest.skipIf(not RUN_CUDA, "requires CUDA")
    @unittest.skipIf(GRAPH_EXECUTOR != ProfilingMode.PROFILING,
                     "Requires fusion optimization pass to be effective")
    def test_to_dtype_fp16_to_fp32(self):
        def t(x: torch.Tensor):
            o = x * 2.0
            o = o.to(dtype=torch.float)
            o = o * 3.0
            return o

        x = torch.randn(8, 4, dtype=torch.half, device='cuda')
        t_jit = torch.jit.script(t)

        for i in range(3):
            jit_o = t_jit(x)

        self.assertGraphContainsExactly(t_jit.graph_for(x), FUSION_GUARD, 1)
        self.assertEqual(jit_o.dtype, torch.float)

    @unittest.skipIf(not RUN_CUDA, "requires CUDA")
    @unittest.skipIf(GRAPH_EXECUTOR != ProfilingMode.PROFILING,
                     "Requires fusion optimization pass to be effective")
    def test_to_dtype_fp16_to_fp16(self):
        def t(x: torch.Tensor):
            o = x * 2.0
            o = o.to(dtype=torch.half)
            o = o * 3.0
            return o

        x = torch.randn(8, 4, dtype=torch.half, device='cuda')
        t_jit = torch.jit.script(t)

        for i in range(3):
            jit_o = t_jit(x)

        self.assertGraphContainsExactly(t_jit.graph_for(x), FUSION_GUARD, 1)
        self.assertEqual(jit_o.dtype, torch.half)

    @unittest.skipIf(not RUN_CUDA, "requires CUDA")
    @unittest.skipIf(not TEST_MULTIGPU, "requires multiple CUDA device")
    @unittest.skipIf(GRAPH_EXECUTOR != ProfilingMode.PROFILING,
                     "Requires fusion optimization pass to be effective")
    def test_multiple_device_pw(self):

        def t(x):
            o = x + 1.0
            o = torch.relu(o)
            return o

        x = torch.randn(2, dtype=torch.float32, device="cuda")
        t_jit = torch.jit.script(t)

        for i in range(3):
            jit_o = t_jit(x)

        self.assertGraphContainsExactly(t_jit.graph_for(x), FUSION_GUARD, 1)
        torch.cuda.device(1)
        x = x.to("cuda:1")
        jit_o = t_jit(x)

    @unittest.skipIf(not RUN_CUDA, "requires CUDA")
    @unittest.skipIf(GRAPH_EXECUTOR != ProfilingMode.PROFILING,
                     "Requires fusion optimization pass to be effective")
    def test_graph_for_with_missing_optimized_engine(self):
        x = torch.randn(8, 4, 2, dtype=torch.float, device="cuda").requires_grad_()

        def t(x: torch.Tensor, flag: bool):
            x = x + 1.0
            x = torch.relu(x)
            if flag:
                o = x + 1.0
                o = torch.relu(o)
            else:
                o = x + 2.0
                o = torch.relu(o)
            return o

        t_jit = torch.jit.script(t)
        jit_o = t_jit(x, False)
        jit_o = t_jit(x, False)
        jit_o = t_jit(x, True)
        o = t(x, True)
        self.assertEqual(o, jit_o)
        # since the output value is not used at all, the fusion operator should
        # have been optimized away
        self.assertGraphContainsExactly(t_jit.graph_for(x, True), FUSION_GUARD, 1, True)

    @unittest.skipIf(not RUN_CUDA, "requires CUDA")
    @unittest.skipIf(GRAPH_EXECUTOR != ProfilingMode.PROFILING,
                     "Requires fusion optimization pass to be effective")
    def test_branches(self):
        in_feature = 2
        out_feature = 4
        x = torch.randn(4, in_feature, dtype=torch.float32, device='cuda')
        weight = torch.randn(out_feature, in_feature, dtype=torch.float32, device='cuda')
        bias = torch.randn(out_feature, dtype=torch.float32, device='cuda')

        def t(x: torch.Tensor, weight: torch.Tensor, bias: torch.Tensor, flag: bool):
            if flag:
                o = torch.nn.functional.linear(x, weight, bias)
                o = o + 1.0
                o = torch.relu(o)
            else:
                o = x.sum()
                o = o + 2.0
                o = torch.relu(o)
            return o

        t_jit = torch.jit.script(t)
        jit_o = t_jit(x, weight, bias, True)
        jit_o = t_jit(x, weight, bias, True)
        o = t(x, weight, bias, True)
        self.assertEqual(o, jit_o)
        # since the output value is not used at all, the fusion operator should
        # have been optimized away
        self.assertGraphContainsExactly(t_jit.graph_for(x, weight, bias, True), FUSION_GUARD, 1)

    @unittest.skipIf(not RUN_CUDA, "requires CUDA")
    @unittest.skipIf(GRAPH_EXECUTOR != ProfilingMode.PROFILING,
                     "Requires fusion optimization pass to be effective")
    def test_scalar_tensor(self):
        x = torch.empty([], device="cuda", dtype=torch.float32)

        def t(x: torch.Tensor):
            o = x + 1.0
            o = torch.nn.functional.relu(o)
            return o

        # bias set to true.
        t_jit = torch.jit.script(t)
        jit_o = t_jit(x)
        jit_o = t_jit(x)
        o = t(x)
        self.assertEqual(o, jit_o)
        # since the output value is not used at all, the fusion operator should
        # have been optimized away
        self.assertGraphContainsExactly(t_jit.graph_for(x), FUSION_GUARD, 1)

    @unittest.skipIf(os.environ.get('PYTORCH_NO_CUDA_MEMORY_CACHING') is not None,
                     "skipping graph_rng when caching allocator is disabled")
    @unittest.skipIf(not RUN_CUDA, "requires CUDA")
    @unittest.skipIf(CUDA_MAJOR < 11, "requires CUDA11 or above")
    @unittest.skipIf(GRAPH_EXECUTOR != ProfilingMode.PROFILING,
                     "Requires fusion optimization pass to be effective")
    def test_graph_rng(self):
        self.assertTrue(torch._C._jit_nvfuser_enabled())
        size = 10000
        a = torch.randn((size,), device="cuda", dtype=torch.float)

        def t(x):
            o = x + 1.0
            o = torch.nn.functional.dropout(o, p=0.1)
            o = o + 1.0
            o = torch.nn.functional.dropout(o, p=0.1)
            return o

        t_jit = torch.jit.script(t)

        for _ in range(3):
            t_jit(a)

        self.assertGraphContainsExactly(t_jit.graph_for(a), FUSION_GUARD, 1)

        # Control (jitted, ungraphed)
        torch.cuda.manual_seed(5)
        eager_out = a.clone()
        for _ in range(3):
            eager_out = t_jit(eager_out)

        graph_in = a.clone()
        g = torch.cuda._Graph()
        s = torch.cuda.Stream()
        s.wait_stream(torch.cuda.current_stream())
        with torch.cuda.stream(s):
            torch.cuda.manual_seed(5)
            g.capture_begin()
            graph_out = t_jit(graph_in)
            g.capture_end()
        torch.cuda.current_stream().wait_stream(s)
        # g is now a jitted, graphed version of t.

        # Runs a (jitted, graphed) -> (jitted, ungraphed) -> (jitted, graphed) sequence.
        # The ops in the overall sequence should be the same as Control.
        g.replay()
        # graph_out is now filled with g's result. Use it as ungraphed input.
        out = t_jit(graph_out)
        graph_in.copy_(out)
        g.replay()

        # If replay() updated RNG state correctly, graph_out should now equal eager_out
        self.assertEqual(graph_out, eager_out)

    def _test_batch_norm_impl_index_helper(self, batch, c, hw, affine=True, track_running_stats=True, train=True):
        # enabling inlining to avoid counter increment in BN forward
        torch._C._debug_set_autodiff_subgraph_inlining(True)
        dtype = torch.float32

        class MyModule(torch.nn.Module):
            def __init__(self, num_features=10, affine=True, track_running_stats=True):
                super(MyModule, self).__init__()
                self.bn = torch.nn.BatchNorm2d(num_features,
                                               1e-5,
                                               affine=affine,
                                               track_running_stats=track_running_stats).to(dtype=dtype)

            def forward(self, x):
                o = x * 1.0
                o = self.bn(o)
                return o

        x = torch.randn(batch, c, hw, hw, dtype=torch.float, device="cuda").to(dtype=dtype).requires_grad_()
        grad = torch.randint(-20, 20, (batch, c, hw, hw), device="cuda").to(dtype=dtype).div(-10)

        my_module = MyModule(c, affine, track_running_stats).cuda()
        ref_module = MyModule(c, affine, track_running_stats).cuda()

        if not train:
            my_module.eval()
            ref_module.eval()

        t_jit = torch.jit.script(my_module)
        ref_module.load_state_dict(my_module.state_dict())

        ref_x = x.detach().requires_grad_()

        for i in range(0, 3):
            jit_o = t_jit(x)
            jit_o.backward(grad)

        # TODO: remove this run?
        o = ref_module(ref_x)
        o.backward(grad)

        has_affine = ref_module.bn.weight is not None
        has_running_stats = ref_module.bn.running_mean is not None

        if has_running_stats:
            my_module.bn.running_mean.zero_()
            my_module.bn.running_var.fill_(1.0)
            ref_module.bn.running_mean.zero_()
            ref_module.bn.running_var.fill_(1.0)

        # Verify that when train is False, we don't have grad for weight/bias.
        if has_affine and train:
            my_module.bn.weight.grad.zero_()
            my_module.bn.bias.grad.zero_()
            ref_module.bn.weight.grad.zero_()
            ref_module.bn.bias.grad.zero_()

        x.grad.zero_()
        ref_x.grad.zero_()

        # real runs
        jit_o = t_jit(x)
        jit_o.backward(grad)

        o = ref_module(ref_x)
        o.backward(grad)

        # assert forward graph fusion
        self.assertGraphContainsExactly(t_jit.graph_for(x), FUSION_GUARD, 1, consider_subgraphs=True)
        # assert backward graph fusion
        bwd_graph = list(
            list(t_jit.get_debug_state().execution_plans.values())[0].code.grad_executor_states()[0]
            .execution_plans.values())[0].graph
        self.assertGraphContainsExactly(bwd_graph, FUSION_GUARD, 1, consider_subgraphs=True)

        self.assertTrue(self._compare("comparing output failed", jit_o, o, 1e-5))
        self.assertTrue(self._compare("comparing input grad failed", x.grad, ref_x.grad, 1e-4))
        # TODO: switch to welford and reduce this to 1e-5
        # The 1e-3 looks bad, but we don't have welford in codegen, so numeric
        # is very different between reference and codegen.
        if has_affine and train:
            self.assertTrue(self._compare("comparing weight grad failed",
                                          my_module.bn.weight.grad,
                                          ref_module.bn.weight.grad,
                                          1e-3))
            self.assertTrue(self._compare("comparing bias grad failed",
                                          my_module.bn.bias.grad,
                                          ref_module.bn.bias.grad,
                                          1e-4))
        if has_running_stats:
            self.assertTrue(self._compare("comparing running_mean failed",
                                          my_module.bn.running_mean,
                                          ref_module.bn.running_mean,
                                          1e-5))
            self.assertTrue(self._compare("comparing running_var failed",
                                          my_module.bn.running_var,
                                          ref_module.bn.running_var,
                                          1e-5))

    @unittest.skipIf(not RUN_CUDA, "requires CUDA")
    @unittest.skipIf(GRAPH_EXECUTOR != ProfilingMode.PROFILING,
                     "Requires fusion optimization pass to be effective")
    def test_batch_norm_impl_index_correctness(self):
        batch = [2, 7, 16]
        channels = [4, 89, 19, 32]
        hw = [1, 8, 17, 32]

        # avoid tolerance failure in CI
        torch.cuda.manual_seed_all(211)

        # failing sizes (2, 1, 1, 1)
        # failing sizes (2, 89, 8, 8) training False, track True, affine: False
        for b, c, hw in itertools.product(batch, channels, hw):
            setups = [
                [True, True],
                [False, False],
                [True, False],
                [False, True]]
            for training_and_track, affine in itertools.product(setups, [True, False]):
                training, track_running_stats = training_and_track
                self._test_batch_norm_impl_index_helper(b, c, hw, affine, track_running_stats, training)

    @unittest.skipIf(not RUN_CUDA, "requires CUDA")
    @unittest.skipIf(GRAPH_EXECUTOR != ProfilingMode.PROFILING,
                     "Requires fusion optimization pass to be effective")
    def test_softplus_fuser(self):
        def shifted_softplus(x: torch.Tensor, shift: float):
            return functional.softplus(x) - shift

        jitted = torch.jit.script(shifted_softplus)
        inp = torch.randn(4, 2, dtype=torch.float32, device="cuda").requires_grad_()
        inp_ref = inp.detach().clone().requires_grad_()
        grad = torch.randn(4, 2, dtype=torch.float32, device="cuda")

        aten_o = shifted_softplus(inp_ref, 0.693147)
        aten_o.backward(grad)
        aten_grad = inp_ref.grad

        for i in range(3):
            jit_o = jitted(inp, 0.693147)
            inp.grad = None         # avoid accumulation on grad
            jit_o.backward(grad)
            jit_grad = inp.grad

        assert torch.allclose(jit_o, aten_o)
        assert torch.allclose(jit_grad, aten_grad)
        self.assertGraphContains(jitted.graph_for(inp, 0.693147), FUSION_GROUP, True)


=======
>>>>>>> 226d745a
class TestPassManagerCudaFuser(JitTestCase):

    @unittest.skipIf(not RUN_CUDA, "requires CUDA")
    @unittest.skipIf(GRAPH_EXECUTOR != ProfilingMode.PROFILING,
                     "Requires fusion optimization pass to be effective")
    def test_context_manager_test(self):
        x = torch.randn(4, 8, dtype=torch.float, device="cuda")
        y = torch.randn(4, 8, dtype=torch.float, device="cuda")
        with torch.jit.fuser('fuser2'):
            with torch.jit.fuser('fuser2'):

                def t1(x, y):
                    o = x + y
                    o = o + 2.0
                    return o
                t_jit = torch.jit.script(t1)
                t_jit(x, y)
                t_jit(x, y)
                self.assertGraphContains(t_jit.graph_for(x, y), FUSION_GUARD)

            def t2(x, y):
                o = x + y
                o = o + 3.0
                return o
            t_jit_2 = torch.jit.script(t2)
            t_jit_2(x, y)
            t_jit_2(x, y)
            self.assertGraphContains(t_jit_2.graph_for(x, y), FUSION_GUARD)

        def t3(x, y):
            o = x + y
            o = o + 4.0
            return o
        t_jit_3 = torch.jit.script(t3)
        t_jit_3(x, y)
        t_jit_3(x, y)
        self.assertGraphContainsExactly(t_jit_3.graph_for(x, y), FUSION_GUARD, 0)

    @unittest.skipIf(not RUN_CUDA, "requires CUDA")
    def test_register_fuser(self):
        self.assertFalse(torch._C._jit_set_nvfuser_enabled(True))
        self.assertTrue(torch._C._jit_nvfuser_enabled())
        self.assertTrue(torch._C._jit_set_nvfuser_enabled(True))
        self.assertTrue(torch._C._jit_nvfuser_enabled())
        self.assertTrue(torch._C._jit_set_nvfuser_enabled(False))
        self.assertFalse(torch._C._jit_nvfuser_enabled())


if __name__ == '__main__':
    run_tests()<|MERGE_RESOLUTION|>--- conflicted
+++ resolved
@@ -109,28 +109,6 @@
         o = op(*args)
         self.assertEqual(o, jit_o)
         self.assertGraphContainsExactly(jit_op.graph_for(*args), FUSION_GUARD, 1, consider_subgraphs=True)
-
-    def _run_training_helper(self, jit_op, op, grads, *args):
-        torch.cuda.manual_seed_all(123)
-        jit_o = jit_op(*args)
-        jit_g = jit_o.backward(grads)
-        torch.cuda.manual_seed_all(123)
-        jit_o = jit_op(*args)
-        jit_g = jit_o.backward(grads)
-        torch.cuda.manual_seed_all(123)
-        jit_o = jit_op(*args)
-        jit_g = jit_o.backward(grads)
-        torch.cuda.manual_seed_all(123)
-        o = op(*args)
-        g = o.backward(grads)
-        self.assertEqual(o, jit_o)
-        self.assertEqual(g, jit_g)
-        self.assertGraphContainsExactly(jit_op.graph_for(*args), FUSION_GUARD, 1, consider_subgraphs=True)
-        bwd_graph = list(
-            list(jit_op.get_debug_state().execution_plans.values())[
-                0].code.grad_executor_states()[0].execution_plans.values()
-        )[0].graph
-        self.assertGraphContainsExactly(bwd_graph, FUSION_GUARD, 1, consider_subgraphs=True)
 
     def _run_training_helper(self, jit_op, op, grads, *args):
         torch.cuda.manual_seed_all(123)
@@ -1647,7 +1625,6 @@
     @unittest.skipIf(not RUN_CUDA, "requires CUDA")
     @unittest.skipIf(GRAPH_EXECUTOR != ProfilingMode.PROFILING,
                      "Requires fusion optimization pass to be effective")
-<<<<<<< HEAD
     def test_profile_ivalue(self):
         dtype = torch.float
         device = "cuda"
@@ -1905,13 +1882,6 @@
         device = "cuda"
         x = torch.randn([1024, 1024], dtype=dtype, device=device, requires_grad=True)
         grads = torch.randn([1024, 1024], dtype=dtype, device=device, requires_grad=False)
-=======
-    def test_gelu_fusion(self):
-        dtype = torch.float
-        device = "cuda"
-        x = torch.randn([64, 128, 1024], dtype=dtype, device=device, requires_grad=True)
-        grads = torch.randn([64, 128, 1024], dtype=dtype, device=device)
->>>>>>> 226d745a
 
         def t(x: torch.Tensor):
             o = torch.nn.functional.gelu(x)
@@ -1922,7 +1892,6 @@
 
         self._run_training_helper(t_jit, t, grads, x)
 
-<<<<<<< HEAD
     @unittest.skipIf(not RUN_CUDA, "requires CUDA")
     @unittest.skipIf(GRAPH_EXECUTOR != ProfilingMode.PROFILING,
                      "Requires fusion optimization pass to be effective")
@@ -2403,24 +2372,25 @@
     @unittest.skipIf(GRAPH_EXECUTOR != ProfilingMode.PROFILING,
                      "Requires fusion optimization pass to be effective")
     def test_batch_norm_impl_index_correctness(self):
-        batch = [2, 7, 16]
-        channels = [4, 89, 19, 32]
-        hw = [1, 8, 17, 32]
-
-        # avoid tolerance failure in CI
-        torch.cuda.manual_seed_all(211)
-
-        # failing sizes (2, 1, 1, 1)
-        # failing sizes (2, 89, 8, 8) training False, track True, affine: False
-        for b, c, hw in itertools.product(batch, channels, hw):
-            setups = [
-                [True, True],
-                [False, False],
-                [True, False],
-                [False, True]]
-            for training_and_track, affine in itertools.product(setups, [True, False]):
-                training, track_running_stats = training_and_track
-                self._test_batch_norm_impl_index_helper(b, c, hw, affine, track_running_stats, training)
+        with torch.backends.cudnn.flags(enabled=False):
+            batch = [2, 7, 16]
+            channels = [4, 89, 19, 32]
+            hw = [1, 8, 17, 32]
+
+            # avoid tolerance failure in CI
+            torch.cuda.manual_seed_all(211)
+
+            # failing sizes (2, 1, 1, 1)
+            # failing sizes (2, 89, 8, 8) training False, track True, affine: False
+            for b, c, hw in itertools.product(batch, channels, hw):
+                setups = [
+                    [True, True],
+                    [False, False],
+                    [True, False],
+                    [False, True]]
+                for training_and_track, affine in itertools.product(setups, [True, False]):
+                    training, track_running_stats = training_and_track
+                    self._test_batch_norm_impl_index_helper(b, c, hw, affine, track_running_stats, training)
 
     @unittest.skipIf(not RUN_CUDA, "requires CUDA")
     @unittest.skipIf(GRAPH_EXECUTOR != ProfilingMode.PROFILING,
@@ -2448,9 +2418,6 @@
         assert torch.allclose(jit_grad, aten_grad)
         self.assertGraphContains(jitted.graph_for(inp, 0.693147), FUSION_GROUP, True)
 
-
-=======
->>>>>>> 226d745a
 class TestPassManagerCudaFuser(JitTestCase):
 
     @unittest.skipIf(not RUN_CUDA, "requires CUDA")
