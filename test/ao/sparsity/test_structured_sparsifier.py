--- conflicted
+++ resolved
@@ -4,38 +4,156 @@
 
 import copy
 import logging
-import random
 
 import torch
-from torch.ao.pruning._experimental.pruner import (
-    BaseStructuredSparsifier,
-    FakeStructuredSparsity,
-)
+from torch import nn
+from torch.ao.pruning._experimental.pruner import BaseStructuredSparsifier, FakeStructuredSparsity
 from torch.nn.utils import parametrize
 
 from torch.testing._internal.common_utils import TestCase, skipIfTorchDynamo
-from torch.testing._internal.common_pruning import (
-    SimpleLinear,
-    LinearBias,
-    LinearActivation,
-    LinearActivationFunctional,
-    SimpleConv2d,
-    Conv2dBias,
-    Conv2dActivation,
-    Conv2dPadBias,
-    Conv2dPool,
-    Conv2dPoolFlatten,
-    Conv2dPoolFlattenFunctional,
-)
-
-logging.basicConfig(
-    format="%(asctime)s - %(name)s - %(levelname)s - %(message)s", level=logging.INFO
-)
+
+logging.basicConfig(format='%(asctime)s - %(name)s - %(levelname)s - %(message)s', level=logging.INFO)
 
 DEVICES = {
     torch.device("cpu"),
-    torch.device("cuda") if torch.cuda.is_available() else torch.device("cpu"),
+    torch.device("cuda") if torch.cuda.is_available() else torch.device("cpu")
 }
+
+
+class Linear(nn.Module):
+    r"""Model with Linear layers, in Sequential and outside, without biases"""
+    def __init__(self):
+        super().__init__()
+        self.seq = nn.Sequential(
+            nn.Linear(16, 16, bias=False)
+        )
+        self.linear = nn.Linear(16, 16, bias=False)
+
+    def forward(self, x):
+        x = self.seq(x)
+        x = self.linear(x)
+        return x
+
+
+class LinearB(nn.Module):
+    r"""Model with Linear layers, in Sequential and outside, with biases"""
+    def __init__(self):
+        super().__init__()
+        self.seq = nn.Sequential(
+            nn.Linear(16, 16, bias=True)
+        )
+        self.linear = nn.Linear(16, 16, bias=True)
+
+    def forward(self, x):
+        x = self.seq(x)
+        x = self.linear(x)
+        return x
+
+
+class MultipleLinear(nn.Module):
+    r"""Model with multiple Linear layers, in Sequential and outside, without biases
+    and with activation functions"""
+    def __init__(self):
+        super().__init__()
+        self.seq = nn.Sequential(
+            nn.Linear(7, 5, bias=False),
+            nn.ReLU(),
+            nn.Linear(5, 8, bias=False),
+            nn.ReLU(),
+            nn.Linear(8, 6, bias=False)
+        )
+        self.linear = nn.Linear(6, 4, bias=False)
+
+    def forward(self, x):
+        x = self.seq(x)
+        x = self.linear(x)
+        return x
+
+
+class MultipleLinearB(nn.Module):
+    r"""Model with multiple Linear layers, in Sequential and outside, with biases
+    and with activation functions"""
+    def __init__(self):
+        super().__init__()
+        self.seq = nn.Sequential(
+            nn.Linear(7, 5, bias=True),
+            nn.ReLU(),
+            nn.Linear(5, 8, bias=True),
+            nn.ReLU(),
+            nn.Linear(8, 6, bias=True)
+        )
+        self.linear = nn.Linear(6, 4, bias=True)
+
+    def forward(self, x):
+        x = self.seq(x)
+        x = self.linear(x)
+        return x
+
+
+class MultipleLinearMixed(nn.Module):
+    r"""Model with multiple Linear layers, in Sequential and outside, some with biases
+    and with activation functions"""
+    def __init__(self):
+        super().__init__()
+        self.seq = nn.Sequential(
+            nn.Linear(7, 5, bias=True),
+            nn.ReLU(),
+            nn.Linear(5, 8, bias=False),
+            nn.ReLU(),
+            nn.Linear(8, 6, bias=True)
+        )
+        self.linear = nn.Linear(6, 4, bias=False)
+
+    def forward(self, x):
+        x = self.seq(x)
+        x = self.linear(x)
+        return x
+
+
+class Conv2dA(nn.Module):
+    r"""Model with Conv2d layers, in Sequential and outside, without biases"""
+    def __init__(self):
+        super().__init__()
+        self.seq = nn.Sequential(
+            nn.Conv2d(1, 32, 3, 1, bias=False),
+        )
+        self.conv2d = nn.Conv2d(32, 64, 3, 1, bias=False)
+
+    def forward(self, x):
+        x = self.seq(x)
+        x = self.conv2d(x)
+        return x
+
+
+class Conv2dB(nn.Module):
+    r"""Model with Conv2d layers, in Sequential and outside, with biases"""
+    def __init__(self):
+        super().__init__()
+        self.seq = nn.Sequential(
+            nn.Conv2d(1, 32, 3, 1, bias=True),
+        )
+        self.conv2d = nn.Conv2d(32, 64, 3, 1, bias=True)
+
+    def forward(self, x):
+        x = self.seq(x)
+        x = self.conv2d(x)
+        return x
+
+
+class Conv2dC(nn.Module):
+    r"""Model with Conv2d layers, in Sequential and outside, with and without biases"""
+    def __init__(self):
+        super().__init__()
+        self.seq = nn.Sequential(
+            nn.Conv2d(1, 32, 3, 1, bias=True),
+        )
+        self.conv2d = nn.Conv2d(32, 64, 3, 1, bias=False)
+
+    def forward(self, x):
+        x = self.seq(x)
+        x = self.conv2d(x)
+        return x
+
 
 
 class SimplePruner(BaseStructuredSparsifier):
@@ -43,12 +161,10 @@
         getattr(module.parametrizations, tensor_name)[0].mask[1] = False
 
 
-class ImplementedPruner(BaseStructuredSparsifier):
+class MultiplePruner(BaseStructuredSparsifier):
     def update_mask(self, module, tensor_name, **kwargs):
-        """Prunes 1/3 of the weight output channels, so resulting module has 33.3% pruning"""
-        num_rows = len(module.parametrizations[tensor_name][0].mask)
-        prune = random.sample(list(range(num_rows)), num_rows // 3)
-        module.parametrizations[tensor_name][0].mask[prune] = False
+        getattr(module.parametrizations, tensor_name)[0].mask[1] = False
+        getattr(module.parametrizations, tensor_name)[0].mask[2] = False
 
 
 class TestBaseStructuredSparsifier(TestCase):
@@ -64,14 +180,27 @@
             # Assume that this is the 1st/only parametrization
             assert type(module.parametrizations.weight[0]) == FakeStructuredSparsity
 
+    def _check_pruner_mask_squashed(self, model, pruner, device):
+        for config in pruner.groups:
+            modules = []
+            if type(config['module']) is tuple:
+                for module in config['module']:
+                    modules.append(module)
+            else:
+                module = config['module']
+                modules.append(module)
+            for module in modules:
+                assert module.weight.device.type == device.type
+                assert not hasattr(module, "parametrizations")
+
     def _check_pruner_valid_before_step(self, model, pruner, device):
         for config in pruner.groups:
             modules = []
-            if type(config["module"]) is tuple:
-                for module in config["module"]:
+            if type(config['module']) is tuple:
+                for module in config['module']:
                     modules.append(module)
             else:
-                module = config["module"]
+                module = config['module']
                 modules.append(module)
             for module in modules:
                 assert module.weight.device.type == device.type
@@ -80,100 +209,72 @@
     def _check_pruner_valid_after_step(self, model, pruner, mask, device):
         for config in pruner.groups:
             modules = []
-            if type(config["module"]) is tuple:
-                for module in config["module"]:
+            if type(config['module']) is tuple:
+                for module in config['module']:
                     modules.append(module)
             else:
-                module = config["module"]
+                module = config['module']
                 modules.append(module)
             for module in modules:
                 assert module.weight.device.type == device.type
                 total = module.parametrizations.weight[0].mask.numel()
-                assert (
-                    module.parametrizations.weight[0].mask.count_nonzero()
-                    == total - mask
-                )
+                assert module.parametrizations.weight[0].mask.count_nonzero() == total - mask
 
     def _test_constructor_on_device(self, model, device):
-        self.assertRaisesRegex(
-            TypeError,
-            "BaseStructuredSparsifier.* update_mask",
-            BaseStructuredSparsifier,
-        )
+        self.assertRaisesRegex(TypeError, 'BaseStructuredSparsifier.* update_mask',
+                               BaseStructuredSparsifier)
         model1 = copy.deepcopy(model).to(device)
         pruner = SimplePruner(None)
         pruner.prepare(model1, None)
         for g in pruner.groups:
-            module = g["module"]
+            module = g['module']
             assert module.weight.device.type == device.type
-        assert len(pruner.groups) == 5
+        assert len(pruner.groups) == 2
         pruner.step()
         # Can instantiate the model with configs
         model2 = copy.deepcopy(model).to(device)
-        pruner = SimplePruner({"test": 3})
-        pruner.prepare(model2, [{"tensor_fqn": "seq.0.weight"}])
+        pruner = SimplePruner({'test': 3})
+        pruner.prepare(model2, [{"tensor_fqn": "linear.weight"}])
         assert len(pruner.groups) == 1
-        assert pruner.groups[0]["module_fqn"] == "seq.0"
-        assert "test" in pruner.groups[0]
-        assert pruner.groups[0]["test"] == 3
+        assert pruner.groups[0]['module_fqn'] == 'linear'
+        assert 'test' in pruner.groups[0]
+        assert pruner.groups[0]['test'] == 3
 
     def test_constructor(self):
-        model = SimpleLinear()
+        model = Linear()
         for device in DEVICES:
             self._test_constructor_on_device(model, torch.device(device))
 
     def _test_prepare_linear_on_device(self, model, device):
         model = copy.deepcopy(model).to(device)
-        x = torch.ones(128, 7, device=device)
+        x = torch.ones(128, 16, device=device)
         pruner = SimplePruner(None)
         pruner.prepare(model, None)
         self._check_pruner_prepared(model, pruner, device)
-        assert model(x).shape == (128, 10)
+        assert model(x).shape == (128, 16)
 
     def test_prepare_linear(self):
-        models = [
-            SimpleLinear(),
-            LinearBias(),
-            LinearActivation(),
-            LinearActivationFunctional(),
-        ]  # without and with bias
+        models = [Linear(), LinearB()]  # without and with bias
         for device in DEVICES:
             for model in models:
                 self._test_prepare_linear_on_device(model, torch.device(device))
 
-    def _test_prepare_conv2d_on_device(self, model, expected_shape, config, device):
+    def _test_prepare_conv2d_on_device(self, model, config, device):
         x = torch.ones((1, 1, 28, 28), device=device)
         pruner = SimplePruner(None)
         pruner.prepare(model, config)
         self._check_pruner_prepared(model, pruner, device)
-        assert model(x).shape == expected_shape
+        assert model(x).shape == (1, 64, 24, 24)
 
     def test_prepare_conv2d(self):
-        models = [
-            SimpleConv2d(),
-            Conv2dBias(),
-            Conv2dActivation(),
-            Conv2dPadBias(),
-            Conv2dPool(),
-        ]
-        shapes = [
-            (1, 52, 20, 20),
-            (1, 52, 18, 18),
-            (1, 52, 18, 18),
-            (1, 52, 24, 24),
-            (1, 52, 3, 3),
-        ]
-        configs = [None, None, None, None, None]
-        for device in DEVICES:
-            for model, shape, config in zip(models, shapes, configs):
+
+        models = [Conv2dA(), Conv2dB(), Conv2dC()]
+        configs = [None, None, None]
+        for device in DEVICES:
+            for model, config in zip(models, configs):
                 model = model.to(device)
-                self._test_prepare_conv2d_on_device(
-                    model, shape, config, torch.device(device)
-                )
-
-<<<<<<< HEAD
-    def _test_step_linear_on_device(self, model, device):
-=======
+                self._test_prepare_conv2d_on_device(model, config, torch.device(device))
+
     def _test_squash_mask_linear_on_device(self, model, device):
         model = copy.deepcopy(model).to(device)
         x = torch.ones(128, 16, device=device)
@@ -208,27 +309,32 @@
                 self._test_squash_mask_conv2d_on_device(model, config, torch.device(device))
 
     def _test_step_linear_on_device(self, model, is_basic, device):
->>>>>>> 613f5301
         model = model.to(device)
-        x = torch.ones(7, 7)
-        pruner = SimplePruner(None)
-        pruner.prepare(model, None)
-        self._check_pruner_valid_before_step(model, pruner, device)
-        pruner.step()
-        self._check_pruner_valid_after_step(model, pruner, 1, device)
+        if is_basic:
+            x = torch.ones(16, 16)
+            pruner = SimplePruner(None)
+            pruner.prepare(model, None)
+            self._check_pruner_valid_before_step(model, pruner, device)
+            pruner.step()
+            self._check_pruner_valid_after_step(model, pruner, 1, device)
+        else:
+            x = torch.ones(7, 7)
+            pruner = MultiplePruner(None)
+            pruner.prepare(model, None)
+            self._check_pruner_valid_before_step(model, pruner, device)
+            pruner.step()
+            self._check_pruner_valid_after_step(model, pruner, 2, device)
 
     def test_step_linear(self):
-        models = [
-            SimpleLinear(),
-            LinearBias(),
-            LinearActivation(),
-            LinearActivationFunctional(),
-        ]
-        for device in DEVICES:
-            for model in models:
-                self._test_step_linear_on_device(model, torch.device(device))
-
-    def _test_step_conv2d_on_device(self, model, expected_shape, config, device):
+        basic_models = [Linear(), LinearB()]
+        complex_models = [MultipleLinear(), MultipleLinearB(), MultipleLinearMixed()]
+        for device in DEVICES:
+            for model in basic_models:
+                self._test_step_linear_on_device(model, True, torch.device(device))
+            for model in complex_models:
+                self._test_step_linear_on_device(model, False, torch.device(device))
+
+    def _test_step_conv2d_on_device(self, model, config, device):
         model = model.to(device)
         x = torch.ones((1, 1, 28, 28)).to(device)
         pruner = SimplePruner(None)
@@ -236,449 +342,12 @@
         self._check_pruner_valid_before_step(model, pruner, device)
         pruner.step()
         self._check_pruner_valid_after_step(model, pruner, 1, device)
-        assert model(x).shape == expected_shape
+        assert model(x).shape == (1, 64, 24, 24)
 
     @skipIfTorchDynamo("TorchDynamo fails with unknown reason")
     def test_step_conv2d(self):
-        models = [
-            SimpleConv2d(),
-            Conv2dBias(),
-            Conv2dActivation(),
-            Conv2dPadBias(),
-            Conv2dPool(),
-        ]
-        shapes = [
-            (1, 52, 20, 20),
-            (1, 52, 18, 18),
-            (1, 52, 18, 18),
-            (1, 52, 24, 24),
-            (1, 52, 3, 3),
-        ]
-        configs = [None, None, None, None, None]
-        for device in DEVICES:
-            for model, shape, config in zip(models, shapes, configs):
-                self._test_step_conv2d_on_device(
-                    model, shape, config, torch.device(device)
-                )
-
-    def _check_pruner_pruned(self, model, pruner, device):
-        for config in pruner.groups:
-            modules = []
-            if type(config["module"]) is tuple:
-                for module in config["module"]:
-                    modules.append(module)
-            else:
-                module = config["module"]
-                modules.append(module)
-            for module in modules:
-                assert module.weight.device == device
-                assert not hasattr(module, "parametrizations")
-                assert not hasattr(module, "mask")
-
-    def _test_linear_on_device(
-        self, model, config, expected_shape, device, also_prune_bias
-    ):
-        model = model.to(device)
-        model.eval()
-        num_original_params = sum(p.numel() for p in model.parameters())
-        x = torch.ones(128, 7)
-
-        pruner = ImplementedPruner({"prune_bias": also_prune_bias})
-        pruner.prepare(model, config)
-        pruner.step()
-
-        y_expected = model(x)
-
-        assert y_expected.shape == (128, 10)
-        self._check_pruner_prepared(model, pruner, device)
-
-        # Pruning step
-        pruned = pruner.prune()
-        y_pruned = pruned(x)
-        num_pruned_params = sum(p.numel() for p in pruned.parameters())
-
-        assert y_pruned.shape == expected_shape
-        self._check_pruner_pruned(model, pruner, device)
-        if y_pruned.shape == y_expected.shape:
-            assert torch.isclose(y_expected, y_pruned, rtol=1e-05, atol=1e-07).all()
-            assert num_pruned_params < num_original_params
-
-    def test_prune_linear_linear(self):
-        r"""test pruning linear-> linear modules"""
-        configs, shapes = [], []
-        configs.append(
-            [
-                {"tensor_fqn": "seq.0.weight"},
-                {"tensor_fqn": "seq.1.weight"},
-                {"tensor_fqn": "seq.2.weight"},
-            ]
-        )
-        shapes.append((128, 10))
-
-        configs.append(
-            [
-                {"tensor_fqn": "seq.0.weight"},
-                {"tensor_fqn": "seq.1.weight"},
-                {"tensor_fqn": "seq.2.weight"},
-                {"tensor_fqn": "linear1.weight"},
-            ]
-        )
-        shapes.append((128, 10))
-
-        configs.append(
-            [
-                {"tensor_fqn": "seq.0.weight"},
-                {"tensor_fqn": "seq.2.weight"},
-            ]
-        )
-        shapes.append((128, 10))
-        for device in DEVICES:
-            for also_prune_bias in [True, False]:
-                for config, shape in zip(configs, shapes):
-                    self._test_linear_on_device(
-                        SimpleLinear(),
-                        config,
-                        shape,
-                        device,
-                        also_prune_bias,
-                    )
-
-    def test_prune_linear_bias_linear(self):
-        # linear(bias) -> linear(no bias)
-        configs, shapes = [], []
-        configs.append(
-            [
-                {"tensor_fqn": "seq.0.weight"},
-                {"tensor_fqn": "seq.1.weight"},
-            ]
-        )
-        shapes.append((128, 10))
-
-        # linear(bias) -> linear(bias)
-        configs.append(
-            [
-                {"tensor_fqn": "seq.2.weight"},
-                {"tensor_fqn": "seq.3.weight"},
-            ]
-        )
-        shapes.append((128, 10))
-
-        # linear(no bias) -> linear(bias)
-        configs.append(
-            [
-                {"tensor_fqn": "seq.0.weight"},
-                {"tensor_fqn": "seq.1.weight"},
-                {"tensor_fqn": "seq.2.weight"},
-            ]
-        )
-        shapes.append((128, 10))
-
-        for device in DEVICES:
-            for also_prune_bias in [True, False]:
-                for config, shape in zip(configs, shapes):
-                    self._test_linear_on_device(
-                        LinearBias(),
-                        config,
-                        shape,
-                        device,
-                        also_prune_bias,
-                    )
-
-    def test_prune_linear_activation_linear(self):
-        config = [
-            {"tensor_fqn": "seq.0.weight"},
-            {"tensor_fqn": "seq.2.weight"},
-            {"tensor_fqn": "seq.4.weight"},
-            {"tensor_fqn": "linear1.weight"},
-        ]
-        shape = (128, 10)
-
-        for device in DEVICES:
-            for also_prune_bias in [True, False]:
-                # test version with nn.Modules
-                self._test_linear_on_device(
-                    LinearActivation(),
-                    config,
-                    shape,
-                    device,
-                    also_prune_bias,
-                )
-                # test functional version
-                self._test_linear_on_device(
-                    LinearActivationFunctional(),
-                    config,
-                    shape,
-                    device,
-                    also_prune_bias,
-                )
-
-    def _test_conv2d_on_device(
-        self, model, config, x, expected_shape, device, also_prune_bias
-    ):
-        model = model.to(device)
-        num_original_params = sum(p.numel() for p in model.parameters())
-        model.eval()
-
-        pruner = ImplementedPruner({"prune_bias": also_prune_bias})
-        pruner.prepare(model, config)
-        pruner.step()
-
-        y_expected = model(x)
-        if y_expected.shape != expected_shape:
-            print(also_prune_bias, device, expected_shape, y_expected.shape)
-            print(model)
-            print(config)
-
-        assert y_expected.shape == expected_shape
-
-        self._check_pruner_prepared(model, pruner, device)
-
-        # Fusion step
-        pruned = pruner.prune()
-        y_pruned = pruned(x)
-        num_pruned_params = sum(p.numel() for p in pruned.parameters())
-
-        assert y_pruned.shape == expected_shape
-        self._check_pruner_pruned(model, pruner, device)
-        if y_pruned.shape == y_expected.shape:
-            assert torch.isclose(
-                y_expected, y_pruned, rtol=1e-05, atol=1e-06
-            ).all(), f"fail for {type(model)}"
-            # only time this should be equal is when all layers have padding and we can't prune
-            assert num_pruned_params <= num_original_params
-
-    def test_prune_conv2d_conv2d(self):
-        configs, shapes = [], []
-        # all within sequential blocks
-        configs.append(
-            [
-                {"tensor_fqn": "seq.0.weight"},
-            ]
-        )
-        shapes.append((1, 52, 20, 20))
-        # prune across sequential blocks
-        configs.append(
-            [
-                {"tensor_fqn": "seq.0.weight"},
-                {"tensor_fqn": "seq.1.weight"},
-                {"tensor_fqn": "conv2d1.weight"},
-            ]
-        )
-        shapes.append((1, 52, 20, 20))
-
-        for device in DEVICES:
-            x = torch.ones((1, 1, 28, 28)).to(device)
-            for also_prune_bias in [True, False]:
-                for config, shape in zip(configs, shapes):
-                    self._test_conv2d_on_device(
-                        SimpleConv2d(),
-                        config,
-                        x,
-                        shape,
-                        device,
-                        also_prune_bias,
-                    )
-
-    def test_prune_conv2d_bias_conv2d(self):
-        # Conv2d with Bias and no Activation
-        configs, shapes = [], []
-        # conv2d(bias) -> conv2d(bias)
-        configs.append(
-            [
-                {"tensor_fqn": "seq.0.weight"},
-                {"tensor_fqn": "seq.1.weight"},
-            ]
-        )
-        shapes.append((1, 52, 18, 18))
-
-        # conv2d(no bias) -> conv2d(bias)
-        configs.append(
-            [
-                {"tensor_fqn": "seq.0.weight"},
-                {"tensor_fqn": "seq.1.weight"},
-                {"tensor_fqn": "conv2d1.weight"},
-            ]
-        )
-        shapes.append((1, 52, 18, 18))
-
-        # conv2d(bias) -> conv2d(no bias)
-        configs.append(
-            [
-                {"tensor_fqn": "seq.0.weight"},
-                {"tensor_fqn": "seq.1.weight"},
-                {"tensor_fqn": "seq.2.weight"},
-            ]
-        )
-        shapes.append((1, 52, 18, 18))
-
-        for device in DEVICES:
-            x = torch.ones((1, 1, 28, 28)).to(device)
-            for also_prune_bias in [True, False]:
-                for config, shape in zip(configs, shapes):
-                    self._test_conv2d_on_device(
-                        Conv2dBias(),
-                        config,
-                        x,
-                        shape,
-                        device,
-                        also_prune_bias,
-                    )
-
-    def test_prune_conv2d_activation_conv2d(self):
-        # Conv2d with Activation and no Bias
-        configs, shapes = [], []
-
-        # conv2d(no bias) -> activatation -> conv2d(no bias)
-        configs.append(
-            [
-                {"tensor_fqn": "seq.4.weight"},
-            ]
-        )
-        shapes.append((1, 52, 18, 18))
-
-        # conv2d(bias) -> activatation -> conv2d(bias)
-        configs.append(
-            [
-                {"tensor_fqn": "seq.0.weight"},
-                {"tensor_fqn": "seq.2.weight"},
-            ]
-        )
-        shapes.append((1, 52, 18, 18))
-
-        # conv2d(bias) -> activation -> conv2d(no bias)
-        configs.append(
-            [
-                {"tensor_fqn": "seq.2.weight"},
-                {"tensor_fqn": "seq.4.weight"},
-            ]
-        )
-        shapes.append((1, 52, 18, 18))
-
-        # conv2d(no bias) -> activation -> conv2d(bias)
-        configs.append(
-            [
-                {"tensor_fqn": "conv2d1.weight"},
-            ]
-        )
-        shapes.append((1, 52, 18, 18))
-
-        for device in DEVICES:
-            x = torch.ones((1, 1, 28, 28)).to(device)
-            for also_prune_bias in [True, False]:
-                for config, shape in zip(configs, shapes):
-                    self._test_conv2d_on_device(
-                        Conv2dActivation(),
-                        config,
-                        x,
-                        shape,
-                        device,
-                        also_prune_bias,
-                    )
-
-    def test_prune_conv2d_padding_conv2d(self):
-        # Conv2d with Padded layers after Bias layers
-        configs, shapes = [], []
-
-        # conv(padded, bias) -> conv(padded, bias)
-        configs.append(
-            [
-                {"tensor_fqn": "seq.4.weight"},
-            ]
-        )
-        shapes.append((1, 52, 24, 24))
-
-        # conv(no bias, no pad) -> conv(padded, bias)
-        configs.append(
-            [
-                {"tensor_fqn": "seq.2.weight"},
-            ]
-        )
-        shapes.append((1, 52, 24, 24))
-
-        # conv(padded, bias) -> conv ( no bias ,no pad)
-        configs.append(
-            [
-                {"tensor_fqn": "seq.0.weight"},
-            ]
-        )
-        shapes.append((1, 52, 24, 24))
-        # conv(pad, bias) -> conv(no pad, bias)
-        configs.append(
-            [
-                {"tensor_fqn": "seq.6.weight"},
-            ]
-        )
-        shapes.append((1, 52, 24, 24))
-        # conv(no pad, bias) -> conv(pad, bias)
-        configs.append(
-            [
-                {"tensor_fqn": "seq.8.weight"},
-            ]
-        )
-        shapes.append((1, 52, 24, 24))
-
-        for device in DEVICES:
-            x = torch.ones((1, 1, 28, 28)).to(device)
-            for also_prune_bias in [True, False]:
-                for config, shape in zip(configs, shapes):
-                    self._test_conv2d_on_device(
-                        Conv2dPadBias(),
-                        config,
-                        x,
-                        shape,
-                        device,
-                        also_prune_bias,
-                    )
-
-    def test_prune_conv2d_pool_conv2d(self):
-        # Conv2d with Pooling layers
-        config = [
-            {"tensor_fqn": "seq.0.weight"},
-            {"tensor_fqn": "seq.3.weight"},
-            {"tensor_fqn": "conv2d1.weight"},
-            {"tensor_fqn": "conv2d2.weight"},
-        ]
-        shape = (1, 52, 3, 3)
-
-        for device in DEVICES:
-            x = torch.ones((1, 1, 28, 28)).to(device)
-            for also_prune_bias in [True, False]:
-                self._test_conv2d_on_device(
-                    Conv2dPool(),
-                    config,
-                    x,
-                    shape,
-                    device,
-                    also_prune_bias,
-                )
-
-    def test_complex_conv2d(self):
-        """Test fusion for models that contain Conv2d & Linear modules.
-        Currently supports: Conv2d-Pool2d-Flatten-Linear, Skip-add"""
-        config = [
-            {"tensor_fqn": "seq.0.weight"},
-            {"tensor_fqn": "seq.3.weight"},
-            {"tensor_fqn": "conv2d1.weight"},
-            {"tensor_fqn": "conv2d2.weight"},
-        ]
-        shape = (1, 13)
-
-        for device in DEVICES:
-            x = torch.ones((1, 1, 28, 28)).to(device)
-            for also_prune_bias in [True, False]:
-                self._test_conv2d_on_device(
-                    Conv2dPoolFlattenFunctional(),
-                    config,
-                    x,
-                    shape,
-                    device,
-                    also_prune_bias,
-                )
-                self._test_conv2d_on_device(
-                    Conv2dPoolFlatten(),
-                    config,
-                    x,
-                    shape,
-                    device,
-                    also_prune_bias,
-                )+        models = [Conv2dA(), Conv2dB(), Conv2dC()]
+        configs = [None, None, None, None]
+        for device in DEVICES:
+            for model, config in zip(models, configs):
+                self._test_step_conv2d_on_device(model, config, torch.device(device))