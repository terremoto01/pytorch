#pragma once

#include <torch/torch.h>

/*
 When adding a test for an operator implemented in static runtime, there are
 several things that you need to pay attention to: 1) if the op is an out
 variant, in the test script of the op,
 instead of:
    def forward(self, input):
      return myop(input)

  do:
    def forward(self, input):
      return myop(input).clone()

 This makes sure that the output of myop is managed by the memory planner and
 exercise the code path in the op impl that otherwise doesn't get exercised. The
 output of the model is not managed by the memory planner, because it needs to
 be returned to the client.

 2) for view ops such as aten::reshape or aten::to, if you want it to be
 replaced by the copy version with the ReplaceWithCopy pass in passes.h, you
 also want to make sure its output is not returned as the model output. The
 reason is that ReplaceWithCopy only replaces the op whoes output is not an
 alias of the model output.

*/
const auto abs_script = R"JIT(
  def forward(self, a):
    return a.abs().clone()
)JIT";

const auto list_construct_script = R"JIT(
  def forward(self, a, b):
    return [a, b]
)JIT";

const auto list_construct_script_2 = R"JIT(
  def forward(self, a, b):
    c = a + a
    return [c, c]
)JIT";

const auto list_construct_script_3 = R"JIT(
  def forward(self, a, b):
    c = a + a
    return [c, c.flatten()]
)JIT";

const auto list_unpack_script = R"JIT(
  def forward(self, a, b):
    c = [a, b]
    x, y = c
    z = x + y
    return z.clone()
)JIT";

const auto list_unpack_script_2 = R"JIT(
  def forward(self, a, b):
    c = [a, b]
    x, y = c
    z = (x, y)
    return z
)JIT";

const auto tuple_construct_script = R"JIT(
  def forward(self, a, b):
    return (a, b)
)JIT";

const auto tuple_construct_script_2 = R"JIT(
  def forward(self, a, b):
    return (a.flatten(), b)
)JIT";

const auto add_script = R"JIT(
  def forward(self, a, b):
      c = a + b
      return (c.clone())
)JIT";

const auto reshape_script_1 = R"JIT(
  def forward(self, a: Tensor, shape: List[int]):
      b = a.reshape(shape)
      return b + b
)JIT";

const auto reshape_script_2 = R"JIT(
  def forward(self, a: Tensor, shape: List[int]):
      b = a.transpose(0, 1)
      return b.reshape(shape)
)JIT";

const auto reshape_script_3 = R"JIT(
  def forward(self, inp: Tensor, shape: List[int]):
      a = inp + inp
      b = a.reshape(shape)
      c = a.reshape(shape)
      d = c + c
      e = d + d
      f = e * e
      g = f * f
      return b.reshape(shape), g
)JIT";

// exercise reshape_copy and flatten_copy
const auto reshape_script_4 = R"JIT(
  def forward(self, inp: Tensor, shape: List[int]):
      k = inp + inp
      a = k + k
      b = a.reshape(shape)
      c = a.flatten().reshape(shape)
      return b + c
)JIT";

// exercise reshape_copy
const auto reshape_script_5 = R"JIT(
  def forward(self, inp: Tensor, shape: List[int]):
      a = inp + inp
      b = a.reshape(shape)
      c = a.reshape(shape).relu()
      d = c + c
      e = d + d
      f = e * e
      g = f * f
      return g
)JIT";

const auto reshape_inplace_script = R"JIT(
  def forward(self, inp: Tensor, shape: List[int]):
      a = inp + inp
      b = a.reshape(shape)
      c = b.sigmoid_()
      d = c + c
      e = a + a
      f = b + b
      return (d, e, f)
)JIT";

const auto reshape_inplace_script_1 = R"JIT(
  def forward(self, inp: Tensor, shape: List[int], flag: bool):
    if flag:
      a = inp + inp
      b = a.reshape(shape)
      c = b.sigmoid()
    else:
      a = inp * inp
      b = a.sigmoid_()
      c = b.reshape(shape)
    d = c + c
    e = a + a
    f = b + b
    return (d, e, f)
)JIT";

const auto sigmoid_inplace_script = R"JIT(
  def forward(self, inp: Tensor):
      a = torch.sigmoid(inp, out=inp).clone()
      return (a)
)JIT";

const auto sigmoid_out_script = R"JIT(
  def forward(self, inp: Tensor):
      a = inp + inp
      b = torch.sigmoid(inp, out=a).clone()
      return (b)
)JIT";

const auto sigmoid_script = R"JIT(
  def forward(self, inp: Tensor):
      b = torch.sigmoid(inp).clone()
      return (b)
)JIT";

// no nnc
const auto logit_script_1 = R"JIT(
  def forward(self, inp: Tensor):
      a = torch.logit(inp).clone()
      return (a)
)JIT";

// with nnc
const auto logit_script_2 = R"JIT(
  def forward(self, inp: Tensor):
      a = torch.logit(inp, 1e-6).clone()
      return (a)
)JIT";

// no nnc
const auto logit_script_3 = R"JIT(
  def forward(self, inp: Tensor, eps: float):
      a = torch.logit(inp, eps).clone()
      return (a)
)JIT";

// b is in_contiguous
const auto reshape_incontiguous_script = R"JIT(
  def forward(self, a: Tensor, shape: List[int]):
      b = a.transpose(0, 1)
      c = b.reshape(shape)
      c = c.relu()
      return (c)
)JIT";

// exercise flatten_copy
const auto flatten_script_1 = R"JIT(
  def forward(self, a: Tensor, start_dim: int, end_dim: int):
      b = a * a
      c = torch.flatten(b, start_dim, end_dim)
      d = torch.relu(c)
      return d
)JIT";

const auto flatten_script_2 = R"JIT(
  def forward(self, a: Tensor, start_dim: int, end_dim: int):
      b = a.transpose(0, 1)
      return torch.flatten(b, start_dim, end_dim).clone()
)JIT";

const auto clone_script_0 = R"JIT(
  def forward(self, input):
      a = torch.clone(input)
      return (a + a)
)JIT";

const auto clone_script_1 = R"JIT(
  def forward(self, input: Tensor, memory_format: int):
      a = torch.clone(input, memory_format=memory_format)
      return (a + a)
)JIT";

const auto aten_sum = R"JIT(
  def forward(self, input):
      return torch.sum(input).clone()
)JIT";

const auto aten_sum_0 = R"JIT(
  def forward(self, input):
      return torch.sum(input, 0).clone()
)JIT";

const auto aten_sum_1 = R"JIT(
  def forward(self, input):
      return torch.sum(input, 1).clone()
)JIT";

const auto aten_sum_0_true = R"JIT(
  def forward(self, input):
      return torch.sum(input, 0, True).clone()
)JIT";

const auto aten_sum_1_true = R"JIT(
  def forward(self, input):
      return torch.sum(input, 1, True).clone()
)JIT";

const auto pow_script_ten_sca = R"JIT(
  def forward(self, input : Tensor, exponent : int):
      return torch.pow(input, exponent).clone()
)JIT";

const auto pow_script_ten_ten = R"JIT(
  def forward(self, input : Tensor, exponent : Tensor):
      return torch.pow(input, exponent).clone()
)JIT";

const auto pow_script_sca_ten = R"JIT(
  def forward(self, input : int, exponent : Tensor):
      return torch.pow(input, exponent).clone()
)JIT";

// to.dtype
const auto to_script_0 = R"JIT(
  def forward(self, input: Tensor, dtype: int, non_blocking: bool, copy: bool, memory_format: int):
      a = input + input
      return torch.to(a, dtype, non_blocking, copy, memory_format).clone()
)JIT";

// to.dtype, strided
const auto to_script_1 = R"JIT(
  def forward(self, input: Tensor, dtype: int, non_blocking: bool, copy: bool, memory_format: int):
      b = input.permute(0, 2, 3, 1)
      return torch.to(b, dtype, non_blocking, copy, memory_format).clone()
)JIT";

// to.prim_dtype
const auto to_script_2 = R"JIT(
  def forward(self, input:Tensor, dtype: int, non_blocking: bool, copy: bool):
      a = input + input
      return torch.to(a, dtype, non_blocking, copy).clone()
)JIT";

// to.other
const auto to_script_3 = R"JIT(
  def forward(self, input:Tensor, other: Tensor, non_blocking: bool, copy: bool, memory_format: int):
      a = input + input
      return torch.to(a, other, non_blocking, copy, memory_format).clone()
)JIT";

// if input is float tensor, b could be alias of a
const auto to_script_4 = R"JIT(
  def forward(self, input:Tensor):
      a = input + input
      b = a.float()
      c = b * b
      return (c)
)JIT";

const auto detach_script_0 = R"JIT(
  def forward(self, input: Tensor):
      a = input.detach()
      return input is a
)JIT";

const auto detach_script_1 = R"JIT(
  def forward(self, input: Tensor):
      a = input.detach()
      return a.clone()
)JIT";

const std::string embedding_bag_default = R"JIT(
  def forward(self, a: Tensor, b: Tensor, c: Tensor):
      return torch.embedding_bag(a, b, c)
)JIT";

const std::string embedding_bag_mean = R"JIT(
  def forward(self, a: Tensor, b: Tensor, c: Tensor):
      return torch.embedding_bag(a, b, c, False, 1)
)JIT";

const std::string embedding_bag_max = R"JIT(
  def forward(self, a: Tensor, b: Tensor, c: Tensor):
      return torch.embedding_bag(a, b, c, False, 2)
)JIT";

const std::string embedding_bag_sum_last_offset = R"JIT(
  def forward(self, a: Tensor, b: Tensor, c: Tensor):
      return torch.embedding_bag(a, b, c, False, 0, False, None, True)
)JIT";

const std::string embedding_bag_mean_last_offset = R"JIT(
  def forward(self, a: Tensor, b: Tensor, c: Tensor):
      return torch.embedding_bag(a, b, c, False, 1, False, None, True)
)JIT";

const std::string embedding_bag_max_last_offset = R"JIT(
  def forward(self, a: Tensor, b: Tensor, c: Tensor):
      return torch.embedding_bag(a, b, c, False, 2, False, None, True)
)JIT";

const auto expand_as_script = R"JIT(
  def forward(self, input: Tensor, other:Tensor):
      a = input.expand_as(other)
      return a.clone()
)JIT";

const auto sign_tensor = R"JIT(
  def forward(self, input: Tensor):
      return torch.sign(input).clone()
)JIT";

const auto div_tensor = R"JIT(
  def forward(self, a: Tensor, b: Tensor):
      return torch.div(a, b).clone()
)JIT";

const auto div_scalar = R"JIT(
  def forward(self, a: Tensor, b: int):
      return torch.div(a, b).clone()
)JIT";

const auto div_tensor_mode = R"JIT(
  def forward(self, a: Tensor, b: Tensor, c: str):
      return torch.div(a, b, rounding_mode=c).clone()
)JIT";

const auto div_scalar_mode = R"JIT(
  def forward(self, a: Tensor, b: float, c: str):
      return torch.div(a, b, rounding_mode=c).clone()
)JIT";

const auto mul_tensor = R"JIT(
  def forward(self, a: Tensor, b: Tensor):
      return torch.mul(a, b).clone()
)JIT";

const auto mul_scalar = R"JIT(
  def forward(self, a: Tensor, b: int):
      return torch.mul(a, b).clone()
)JIT";

const auto log_tensor = R"JIT(
  def forward(self, inp: Tensor):
      a = torch.log(inp).clone()
      return (a)
)JIT";

const auto sub_tensor = R"JIT(
  def forward(self, a: Tensor, b: Tensor):
      return torch.sub(a, b).clone()
)JIT";

const auto sub_scalar = R"JIT(
  def forward(self, a: Tensor, b: int):
      return torch.sub(a, b).clone()
)JIT";

const auto sub_tensor_alpha = R"JIT(
  def forward(self, a: Tensor, b: Tensor, c: float):
      return torch.sub(a, b, alpha=c).clone()
)JIT";

const auto sub_scalar_alpha = R"JIT(
  def forward(self, a: Tensor, b: float, c: int):
      return torch.sub(a, b, alpha=c).clone()
)JIT";

const auto nan_to_num_script = R"JIT(
  def forward(self, a: Tensor, nan: float, posinf: float, neginf: float):
      return torch.nan_to_num(a, nan, posinf, neginf).clone()
)JIT";

const auto stack_dim = R"JIT(
  def forward(self, a: Tensor, b: Tensor, dim: int):
      return torch.stack((a, b), dim = dim).clone()
)JIT";

const auto stack_three = R"JIT(
  def forward(self, a: Tensor, b: Tensor, c: Tensor):
      return torch.stack((a, b, c)).clone()
)JIT";

const auto relu_script = R"JIT(
  def forward(self, a: Tensor):
      return torch.relu(a).clone()
)JIT";

const auto tanh_script = R"JIT(
  def forward(self, a):
      return torch.tanh(a).clone()
)JIT";

const std::string layer_norm_with_weights = R"JIT(
  def forward(self, input: Tensor, normalized_shape: List[int], weight: Tensor, bias: Tensor):
      return torch.layer_norm(input, normalized_shape, weight, bias, 1e-05, False).clone()
)JIT";

const std::string layer_norm_without_weights = R"JIT(
  def forward(self, input: Tensor, normalized_shape: List[int]):
      return torch.layer_norm(input, normalized_shape, None, None, 1e-05, False).clone()
)JIT";

const auto norm_2arg = R"JIT(
  def forward(self, a: Tensor, p: int):
      return torch.norm(a, p).clone()
)JIT";

const auto norm_3arg = R"JIT(
  def forward(self, a: Tensor, p: int, dtype: int):
      return torch.norm(a, p, dtype=dtype).clone()
)JIT";

const auto norm_4arg = R"JIT(
  def forward(self, a: Tensor, p: int, dim: List[int], keepdim: bool):
      return torch.norm(a, p, dim, keepdim).clone()
)JIT";

const auto norm_5arg = R"JIT(
  def forward(self, a: Tensor, p: int, dim: List[int], keepdim: bool, dtype: int):
      return torch.norm(a, p, dim, keepdim, dtype=dtype).clone()
)JIT";

const auto aten_matmul = R"JIT(
  def forward(self, a: Tensor, b: Tensor):
      return torch.matmul(a, b).clone()
)JIT";

const std::string repeat = R"JIT(
  def forward(self, a: Tensor, repeats: List[int]):
      return torch.repeat(a, repeats).clone()
)JIT";

const auto clamp_script_1 = R"JIT(
  def forward(self, inp: Tensor, min: int, max: int):
      a = torch.clamp(inp, min, max).clone()
      return (a)
)JIT";

const auto clamp_script_2 = R"JIT(
  def forward(self, inp: Tensor, min: Tensor, max: Tensor):
      a = torch.clamp(inp, min, max).clone()
      return (a)
)JIT";

const auto full_script = R"JIT(
  def forward(self,
              size: List[int],
              fill_value: int,
              dtype: Optional[int],
              layout: Optional[int],
              device: Optional[Device],
              pin_memory: Optional[bool]):
      a = torch.full(size,
                     fill_value,
                     dtype=dtype,
                     layout=layout,
                     device=device,
                     pin_memory=pin_memory)
      return (a.clone())
)JIT";

const auto full_like_script = R"JIT(
  def forward(self,
              a: Tensor,
              fill_value: int,
              dtype: Optional[int],
              layout: Optional[int],
              device: Optional[Device],
              pin_memory: Optional[bool],
              memory_format: Optional[int]):
      b = torch.full_like(a,
                          fill_value,
                          dtype=dtype,
                          layout=layout,
                          device=device,
                          pin_memory=pin_memory,
                          memory_format=memory_format)
      return (b.clone())
)JIT";

const auto linear_script = R"JIT(
  def forward(self, inp: Tensor, weights: Tensor, bias: Optional[Tensor]) -> Tensor:
      return torch.linear(inp, weights, bias).clone()
)JIT";

// dict of tuple of list
const auto nested_output_script_0 = R"JIT(
  def forward(self, a, b):
    c = (a + b).relu().half().float()
    d = a.flatten().half() * b.flatten().half()
    e = d.float().relu()
    f = ([c], [d])
    g = ([e], [f])
    return ({"prediction":(f, d)})
)JIT";

// tuple of lists
const auto nested_output_script_1 = R"JIT(
  def forward(self, a, b):
    c = (a + b).relu().half().float()
    d = a.flatten().half() * b.flatten().half()
    e = d.float().relu()
    f = [c]
    g = [e]
    return (f, g)
)JIT";

// list of tuple of dict
const auto nested_output_script_2 = R"JIT(
  def forward(self, a, b):
    c = (a + b).relu().half().float()
    d = b * c
    e = a.flatten().half() * b.flatten().half()
    f = e.float().relu()
    g = ({"d": d}, {"b": b})
    h = ({"e": e}, {"f": f})
    return [g, h]
)JIT";

// lit of dict
const auto nested_output_script_3 = R"JIT(
  def forward(self, a, b):
    c = (a + b).relu().half().float()
    d = b * c
    e = a.flatten().half() * b.flatten().half()
    f = e.float().relu()
    g = {"d": d, "b": b}
    h = {"e": e, "f": f}
    return [g, h]
)JIT";

const auto bmm_script = R"JIT(
  def forward(self, inp: Tensor, mat2: Tensor):
   return torch.bmm(inp, mat2).clone()
)JIT";

const auto addmm_script = R"JIT(
  def forward(self, inp: Tensor, mat1: Tensor, mat2: Tensor, beta: float, alpha: float):
   return torch.addmm(inp, mat1, mat2, alpha=alpha, beta=beta).clone()
)JIT";

const auto if_script = R"JIT(
  def forward(self, a: Tensor, b: Tensor, x: bool):
    c = (a + b).relu().half().float()
    d = b * c
    if x:
      e = a.flatten().half() * b.flatten().half()
    else:
      e = a.flatten().half() + b.flatten().half()
    f = e.float().relu()
    g = {"d": d, "b": b}
    h = {"e": e, "f": f}
    return [g, h]
)JIT";

const auto var_cat_script = R"JIT(
  def forward(self, inp1: Tensor, inp2: Tensor, dim: int):
   return torch.cat([inp1, inp2], dim).clone()
)JIT";

const auto var_stack_script = R"JIT(
  def forward(self, inp1: Tensor, inp2: Tensor, dim: int):
   return torch.stack([inp1, inp2], dim).clone()
)JIT";

const auto isinstance_int_script = R"JIT(
  def forward(self, a: Any):
      return isinstance(a, int)
)JIT";

const auto isinstance_tensor_script = R"JIT(
  def forward(self, a: Any):
      return isinstance(a, torch.Tensor)
)JIT";

const auto isinstance_many_types_script = R"JIT(
  def forward(self, a: Any):
      return isinstance(a, (bool, int))
)JIT";

const auto typecheck_ir = R"IR(
graph(%a.1 : Tensor,
      %b.1 : Tensor):
  %t0 : Float(2, 2, strides=[2, 1], device=cpu), %t1 : Float(3, 3, strides=[3, 1]), %type_matched : bool = prim::TypeCheck[types=[Float(2, 2, strides=[2, 1], device=cpu), Float(3, 3, strides=[3, 1])]](%a.1, %b.1)
  return (%t0, %t1, %type_matched)
)IR";

const auto index_without_none_script = R"JIT(
  def forward(self, a: Tensor, idx: Tensor):
      return a[idx].clone()
)JIT";

const auto index_with_none_script = R"JIT(
  def forward(self, a: Tensor, idx: Tensor):
      return a[idx, None].clone()
)JIT";

const auto index_with_two_tensors_script = R"JIT(
  def forward(self, a: Tensor, idx_a: Tensor, idx_b: Tensor):
      return a[idx_a, idx_b].clone()
)JIT";

const auto clamp_min_int_script = R"JIT(
  def forward(self, a: Tensor, b: int):
      return torch.clamp_min(a, b).clone()
)JIT";

const auto clamp_min_float_script = R"JIT(
  def forward(self, a: Tensor, b: float):
      return torch.clamp_min(a, b).clone()
)JIT";

const auto argmin_script = R"JIT(
  def forward(self, a: Tensor):
      return torch.argmin(a).clone()
)JIT";

const auto argmin_with_dim_script = R"JIT(
  def forward(self, a: Tensor, dim: int):
      return torch.argmin(a, dim).clone()
)JIT";

const auto argmin_with_keep_dim_script = R"JIT(
  def forward(self, a: Tensor, dim: int):
      return torch.argmin(a, dim, True).clone()
)JIT";

const auto getitem_dict_tensor_script = R"JIT(
  def forward(self, key: Tensor):
      d = {key: 1}
      return d[key]
)JIT";

const auto getitem_dict_int_script = R"JIT(
  def forward(self, key: int):
      d = {key: 1}
      return d[key]
)JIT";

const auto getitem_dict_str_script = R"JIT(
  def forward(self, key: str):
      d = {key: 1}
      return d[key]
)JIT";

const auto getitem_list_int_script = R"JIT(
  def forward(self, idx: int):
      lst = [1, 2, 3]
      return lst[idx]
)JIT";

const auto getitem_list_tensor_script = R"JIT(
  def forward(self, tensor: Tensor, idx: int):
      lst = [tensor, tensor]
      return lst[idx]
)JIT";

const auto transpose_script = R"JIT(
  def forward(self, a: Tensor, dim1: int, dim2: int):
      return torch.transpose(a, dim1, dim2).clone()
)JIT";

const auto permute_script = R"JIT(
  def forward(self, a: Tensor, dims: List[int]):
      return torch.permute(a, dims).clone()
)JIT";

const auto slice_script = R"JIT(
  def forward(self, a: Tensor, dim: int, start: int, end: int, step: int):
    return a.slice(dim, start, end, step).clone()
)JIT";

const auto narrow_with_int_script = R"JIT(
  def forward(self, a: Tensor, dim: int, start: int, length: int):
      return a.narrow(dim, start, length).clone()
)JIT";

const auto two_tuple_unpack_script = R"JIT(
  def forward(self, tup: Tuple[Tensor, Tensor]):
      a, b = tup
      return (a, b)
)JIT";

const auto three_tuple_unpack_script = R"JIT(
  def forward(self, tup: Tuple[Tensor, Tensor, Tensor]):
      a, b, c = tup
      return (a, b, c)
)JIT";

const auto append_int_script = R"JIT(
  def forward(self, a: int):
      lst = [1, 2, 3]
      lst.append(a)
      return lst
)JIT";

const auto append_tensor_script = R"JIT(
  def forward(self, a: Tensor):
      lst = []
      lst.append(a)
      return lst
)JIT";

const std::string quantize_script = R"IR(
  graph(%input: Tensor, %weights: Tensor):
      %scale: float = prim::Constant[value=1.]()
      %zero_point: int = prim::Constant[value=1]()
      %bias: None = prim::Constant()
      %packed_params = quantized::linear_prepack(%weights, %bias)
      %1254 = quantized::linear(%input, %packed_params, %scale, %zero_point)
      %1249: Tensor = aten::dequantize(%1254)
      return (%1249)
)IR";

const auto fmod_tensor = R"JIT(
  def forward(self, a: Tensor, b: Tensor):
      return torch.fmod(a, b).clone()
)JIT";

const auto fmod_scalar = R"JIT(
  def forward(self, a: Tensor, b: int):
      return torch.fmod(a, b).clone()
)JIT";

const std::string embedding_bag_byte_prepack_script = R"IR(
  graph(%input: Tensor):
      %none : None = prim::Constant()
      %output: Tensor = quantized::embedding_bag_byte_prepack(%input)
      %res: Tensor = aten::clone(%output, %none)
      return (%res)
<<<<<<< HEAD
=======
)IR";

const auto linalg_norm_ord_scalar = R"JIT(
  def forward(self, a: Tensor, ord: int, dim: List[int], keepdim: bool, dtype: int):
      return torch.linalg_norm(a, ord, dim, keepdim, dtype=dtype).clone()
)JIT";

const auto linalg_norm_ord_str = R"JIT(
  def forward(self, a: Tensor, ord: str, dim: List[int], keepdim: bool, dtype: int):
      return torch.linalg_norm(a, ord, dim, keepdim, dtype=dtype).clone()
)JIT";

const std::string cat_script = R"IR(
  graph(%a: Tensor, %b: Tensor, %dim: int):
      %ten_list: Tensor[] = prim::ListConstruct(%a, %b)
      %1 : int = prim::Constant[value=0]()
      %2 : int = prim::Constant[value=1]()
      %3 : int = prim::Constant[value=1]()
      %ten_list2 : Tensor[] = aten::slice(%ten_list, %1, %2, %3)
      %ret: Tensor = aten::cat(%ten_list2, %dim)
      return (%ret)
)IR";

const auto cumsum_script = R"JIT(
   def forward(self, a: Tensor, dim: int):
      return torch.cumsum(a, dim).clone()
)JIT";

const auto cumsum_script_dtype = R"JIT(
   def forward(self, a: Tensor, dim: int, dtype: int):
      return torch.cumsum(a, dim, dtype=dtype).clone()
)JIT";

const std::string signed_log1p_script = R"IR(
  graph(%input):
      %0 : Tensor = aten::sign(%input)
      %1 : Tensor = aten::abs(%input)
      %2 : Tensor = aten::log1p(%1)
      %3 : Tensor = aten::mul(%0, %2)
      %none : NoneType = prim::Constant()
      %res : Tensor = aten::clone(%3, %none)
      return (%res)
>>>>>>> 7e4ebe06
)IR";<|MERGE_RESOLUTION|>--- conflicted
+++ resolved
@@ -676,6 +676,16 @@
       return torch.argmin(a, dim, True).clone()
 )JIT";
 
+const auto softmax_script = R"JIT(
+  def forward(self, a: Tensor, dim: int):
+      return torch.softmax(a, dim).clone()
+)JIT";
+
+const auto softmax_script_with_dtype = R"JIT(
+  def forward(self, a: Tensor, dim: int, dtype: int):
+      return torch.softmax(a, dim, dtype=dtype).clone()
+)JIT";
+
 const auto getitem_dict_tensor_script = R"JIT(
   def forward(self, key: Tensor):
       d = {key: 1}
@@ -750,6 +760,12 @@
       lst = []
       lst.append(a)
       return lst
+)JIT";
+
+const auto nonzero_tensor = R"JIT(
+  def forward(self, input: Tensor):
+      a = torch.nonzero(input).clone()
+      return (a)
 )JIT";
 
 const std::string quantize_script = R"IR(
@@ -779,8 +795,6 @@
       %output: Tensor = quantized::embedding_bag_byte_prepack(%input)
       %res: Tensor = aten::clone(%output, %none)
       return (%res)
-<<<<<<< HEAD
-=======
 )IR";
 
 const auto linalg_norm_ord_scalar = R"JIT(
@@ -823,5 +837,4 @@
       %none : NoneType = prim::Constant()
       %res : Tensor = aten::clone(%3, %none)
       return (%res)
->>>>>>> 7e4ebe06
 )IR";