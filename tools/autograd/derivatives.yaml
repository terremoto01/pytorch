# Defines derivative formulas and Python signatures of methods on Variable
#
# Note about possibly confusing nomenclature: An 'output gradient' is the
# gradient of an output of a forward function. Output gradients are used as
# the inputs to backward functions. `grads` is a vector of output gradients,
# and `grad == grads[0]`, in all the derivative formulas in this file.
# An 'input gradient' is the gradient of an input to a forward function.
# Input gradients are the outputs of backward functions, corresponding to the
# input names included in the derivative formulas defined in this file.
# Also, every time we talk computing "gradient" we actually mean computing
# the vector jacobian product using the given 'output gradient' as the vector.
#
# Each entry consists of:
#   - A 'name', which specifies the ATen name of the function you
#     are defining derivatives for, and an argument specification.
#   - One or more gradients entries, mapping differentiable input
#     names to a formula specifying how to compute its gradient.
#     Note that a single gradient entry can specify the gradient
#     formula for multiple input names, by specifying a key
#     "input1, input2" (see atan2 for an example).
#   - An argument can be flagged as 'non_differentiable'.
#   - Optional entry with key 'output_differentiability' and value a list of the
#     same length as the number of outputs from the forward function. The list
#     should contain only booleans, specifying whether each of the output Tensor
#     is differentiable.
#     If it is not specified for a function that returns multiple elements but
#     uses `grad` instead of `grads[idx]`, then all but the first output will
#     be marked as non-differentiable.
#     If None of the output is differentiable, you can also add the function
#     name to `gen_variable_type.py`'s `DONT_REQUIRE_DERIVATIVE` list.
#
# There are two cases for Tensor and TensorList arguments here:
#   - If that argument is differentiable, in the sense that a gradient with respect
#     to that argument could exist. You should either:
#       - Specify the formula for that gradient
#       - Specify not_implemented("function_name") as a formula to say that this is not
#         implement yet (but might be in the future and the user can request that on an issue)
#   - If that argument is not differentiable, because it is not a floating point dtype or the
#     function is not differentiable with respect to that argument  for
#     example. You should either:
#       - Do not specify any formula for this argument
#       - Specify explicitly that this argument is "non_differentiable". Note that in this case,
#         we trust you that this argument will never have requires_grad=True and it will be silently
#         ignored if it does.
#
# If a function has out-of-place and in-place variants, then the derivative
# definition for the in-place variant is optional. It will default to the
# definition for the out-of-place variant. Note that _out variants are never
# differentiable.
#
# Gradient expressions are standard C++ expressions operating on ATen
# variables.  In a gradient expression, the following variables are in
# scope:
#
#   - 'grad', the gradient of the output (often spelled grad_output
#     in Python) which we are going to left-multiply.
#
#     When a function returns multiple *differentiable* outputs,
#     you can refer to the gradients of each outputs using 'grads',
#     e.g., 'grads[0]', 'grads[1]'.
#
#     When a function returns multiple *differentiable* outputs that
#     are named, you can refer to the gradients of each outputs using
#     'grad_{name}', e.g., 'grad_x', 'grad_y'.
#
#     When a function returns *one* differentiable output (the
#     first output) and some more nondifferentiable outputs,
#     you MUST refer to the gradient of the differentiable output with
#     'grad' (this case is special-cased in our code generation).
#
#     Note that the number of differentibale outputs can be modified by the
#     'output_differentiability' entry (see above).
#
#     Across a differentiable function's derivatives set, it is not
#     permitted to mix the use of "grad", "grads", and
#     "grad_{name}". You must be consistent for that differentiable
#     function.
#
#   - Any of the input arguments, tensor or non-tensor, including
#     argument names that only appear in Declarations.yaml, e.g. 'output'.
#
#   - 'result', representing the result of evaluating the forward
#     expression for ATen native function declarations. If the forward
#     expression outputs a tuple, use 'resultX' instead to access the
#     X-th entry
#
#   - 'grad_input_mask', a std::array<bool, n>, specifies which input
#     gradients are actually needed.  For example, in the entry
#     `input0, input1: foo(grad_input_mask)`, `grad_input_mask` is a size
#     two array, where `grad_input_mask[0]` is true if `input0` requires
#     grad, and `grad_input_mask[1]` is true if `input1` requires grad.
#
#     (NB: if your function computes gradient for a list of tensors,
#     the `grad_input_mask` will only have a single entry for the list
#     specifying if either zero or at least one tensor from the list requires
#     grad.  If we want to support more fine-grained signalling,
#     we'll need some alternate variable which is not a std::array)
#
#   - 'retain_variables', a bool which is true if a user has specified
#     that saved variables should be retained in case the backwards is
#     run again later.  This allows an optimization where we can
#     destroy saved buffers if we know variables are not going to be retained,
#     e.g., it is used by _cudnn_rnn
#
# If you need a complex expression, e.g., with local variables,
# write a _backward function in torch/csrc/autograd/FunctionsManual.cpp
# and invoke it from here.  By the way, go read
# https://github.com/zdevito/ATen/issues/163; this describes an
# important hazard that occurs when porting backwards from Python to C++
#
# Double backwards gradient expressions can be somewhat confusing;
# the most important thing to remember is: (1) you need to define a
# derivative formula for every input, including inputs named things
# like 'grad_output', and (2) the gradient to multiply with is always
# called 'grad' (even though it really is a grad-grad).
#
# You can also add forward derivative definition by defining a formula for
# a returned value (in general "result" if the name is not specified). This
# formula works the same way as the backward one and advanced implementations
# should also be placed in the FunctionsManual file.
# This formula should compute a single Jacobian vector product using the (primal)
# value of the argument "foo_p", its forward grad "foo_t" and the result of the
# function as "result".
# Note that the forward derivative can be automatically generated in two cases:
#     - if your function is linear (NOT affine or multi-linear), then you can
#       specify so by just using the string "auto_linear" for the formula.
#     - if your function is applied element wise (and has a single input), you
#       can specify so by just using the string "auto_element_wise" for the formula.
#
# Note that to avoid unpacking overhead, functions taking TensorList as inputs
# will always have their forward grad formula called. This function is responsible
# to check if any computation is needed and should return an undefined Tensor when
# there is nothing to do. You can check "cat_forward" for a full example.
#
# NB: There are a number of gradient definitions in here which are bogus
# (implemented using zeros_like).  These gradients are (hopefully) not
# used by our frontend.  You MUST check the frontend code; search for
# OpName.apply to see if it's still using a legacy Python style API.
#
# Note: Returning views.
# The following cases exist:
#     - If a function returns no view, it can have arbitrary outputs.
#     - If a function return at least one Tensor that is a differentiable view
#       of one of its input:
#         - If there is only one differentiable output, this Tensor is marked as a
#           differentiable view. (alias or transpose for example)
#         - If there are more than one differentiable output, by default all the views are
#           marked as differentiable views and created with allow_rebase_history=false.
#           Meaning that any inplace operation on it will raise an error. (unbind for example)
#
#  Notes about undefined output gradients:
#     All backward functions must support all combinations of undefined output
#     gradient Tensors, where `grad[i].defined() == false`. Depending on the
#     number of input and output grads your derivative formula uses, code
#     generation may automatically add some level of undefined grad support,
#     according to these three cases:
#
#       * 1 input grad and 1 output grad:
#           Complete undefined grad support is automatically added, so you
#           shouldn't have to think about it, unless there is a bug in the code
#           generation.
#
#       * 1 input grad and multiple output grads:
#           Undefined grad support is automatically added ONLY in the case where
#           all output grads are undefined. You will have to add explicit support
#           for cases where a subset of output grads is undefined.
#
#       * multiple input grads:
#           No automatic support, so you will need to add it.
#
#     If your derivative formula uses more than one output grad, it is usually
#     preferable to add undefined grad support in the backward function itself
#     (if you're using one), rather than in the derivative formula in this file.
#
#     Undefined Tensors are created with the default constructor `at::Tensor()`.
#     It is an efficient way to represent a Tensor filled with zeros because
#     the Tensor holds no sizing information and no Storage data is allocated.
#     But consequentially, Tensor operations cannot be performed on them.
#     Therefore, your backward function should treat an undefined output grad as
#     a zero, and it needs to be a special case.
#
#     If all output grads are undefined, then it should be correct for the
#     backward function to return undefined input grads. Since we use the chain
#     rule, output grads equal to zero should result in input grads equal to zero,
#     unless there is some rare special case.
#
#     If a subset of output grads is undefined, then it may be acceptable for
#     the backward function to return undefined input grads--it depends on the
#     specific function, so you'll have to determine that yourself. If returning
#     an undefined Tensor is correct for a given input grad, it is also logically
#     correct to return a defined grad full of zeros, but that would not be
#     preferable since it would be less efficient.
#
# NB: The parameter names here MUST be consistent with the parameter names
# in Decalarations.yaml
- name: abs(Tensor self) -> Tensor
  self: grad * self.sgn()
  result: handle_r_to_c(result.scalar_type(), self_t.conj() * self_p.sgn())

- name: acos(Tensor self) -> Tensor
  self: grad * -((-self * self + 1).rsqrt()).conj()
  result: auto_element_wise

- name: add.Tensor(Tensor self, Tensor other, *, Scalar alpha=1) -> Tensor
  self: handle_r_to_c(self.scalar_type(), grad)
  other: handle_r_to_c(other.scalar_type(), maybe_multiply(grad, alpha.conj()))
  result: self_t + maybe_multiply(other_t, alpha)

- name: add.Scalar(Tensor self, Scalar other, Scalar alpha=1) -> Tensor
  self: handle_r_to_c(self.scalar_type(), grad)
  result: self_t.clone()

- name: addbmm(Tensor self, Tensor batch1, Tensor batch2, *, Scalar beta=1, Scalar alpha=1) -> Tensor
  self: maybe_multiply(grad, beta.conj())
  batch1: maybe_multiply(grad.unsqueeze(0).expand({ batch1.size(0), batch1.size(1), batch2.size(2) }).bmm(batch2.transpose(1, 2).conj()), alpha.conj())
  batch2: maybe_multiply(batch1.transpose(1, 2).conj().bmm(grad.unsqueeze(0).expand({ batch1.size(0), batch1.size(1), batch2.size(2) })), alpha.conj())
  result: maybe_multiply(self_t, beta) + maybe_multiply(batch1_t.bmm(batch2_p).sum(0), alpha) + maybe_multiply(batch1_p.bmm(batch2_t).sum(0), alpha)

- name: addcdiv(Tensor self, Tensor tensor1, Tensor tensor2, *, Scalar value=1) -> Tensor
  self: handle_r_to_c(self.scalar_type(), grad)
  tensor1: handle_r_to_c(tensor1.scalar_type(), grad * (value / tensor2).conj())
  tensor2: handle_r_to_c(tensor2.scalar_type(), -grad * (value * tensor1 / (tensor2 * tensor2)).conj())
  result: self_t + maybe_multiply(tensor1_t / tensor2_p, value) - maybe_multiply(tensor2_t * (tensor1_p / tensor2_p) / tensor2_p, value)

- name: addcmul(Tensor self, Tensor tensor1, Tensor tensor2, *, Scalar value=1) -> Tensor
  self: handle_r_to_c(self.scalar_type(), grad)
  tensor1: handle_r_to_c(tensor1.scalar_type(), grad * (tensor2 * value).conj())
  tensor2: handle_r_to_c(tensor2.scalar_type(), grad * (tensor1 * value).conj())
  result: self_t + maybe_multiply(tensor1_t * tensor2_p, value) + maybe_multiply(tensor2_t * tensor1_p, value)

- name: addmm(Tensor self, Tensor mat1, Tensor mat2, *, Scalar beta=1, Scalar alpha=1) -> Tensor
  self: maybe_multiply(grad, beta.conj())
  mat1: mm_mat1_backward(grad, mat2, mat1.sizes(), mat1.strides(), mat1.layout(), alpha)
  mat2: mm_mat2_backward(grad, mat1, mat2.sizes(), mat2.strides(), mat2.layout(), alpha)
  result: maybe_multiply(self_t, beta) + maybe_multiply(mat1_t.mm(mat2_p), alpha) + maybe_multiply(mat1_p.mm(mat2_t), alpha)

- name: _sparse_addmm(Tensor self, Tensor mat1, Tensor mat2, *, Scalar beta=1, Scalar alpha=1) -> Tensor
  self: maybe_multiply(grad, beta)
  mat1: mm_mat1_sparse_backward(grad, mat1, mat2, alpha)
  mat2: mm_mat2_backward(grad, mat1, mat2.sizes(), mat2.strides(), mat2.layout(), alpha)

- name: addmv(Tensor self, Tensor mat, Tensor vec, *, Scalar beta=1, Scalar alpha=1) -> Tensor
  self: maybe_multiply(grad, beta.conj())
  mat: maybe_multiply(grad.ger(vec.conj()), alpha.conj())
  vec: maybe_multiply(mat.t().conj().mv(grad), alpha.conj())
  result: maybe_multiply(self_t, beta) + maybe_multiply(mat_t.mv(vec_p), alpha) + maybe_multiply(mat_p.mv(vec_t), alpha)

- name: addr(Tensor self, Tensor vec1, Tensor vec2, *, Scalar beta=1, Scalar alpha=1) -> Tensor
  self: maybe_multiply(grad, beta.conj())
  vec1: maybe_multiply(grad.mv(vec2.conj()), alpha.conj())
  vec2: maybe_multiply(grad.t().mv(vec1.conj()), alpha.conj())
  result: maybe_multiply(self_t, beta) + maybe_multiply(vec1_t.outer(vec2_p), alpha) + maybe_multiply(vec1_p.outer(vec2_t), alpha)

- name: affine_grid_generator(Tensor theta, int[] size, bool align_corners) -> Tensor
  theta: affine_grid_generator_backward(grad, size, align_corners)

- name: alias(Tensor(a) self) -> Tensor(a)
  self: grad
  result: self_t

- name: angle(Tensor self) -> Tensor
  self: angle_backward(grad, self)
  result: handle_r_to_c(result.scalar_type(), angle_backward(self_t.conj(), self_p).conj())

# The four items below are necessary because TensorIterator doesn't work on
# Variables (codegen does not unwrap the input Tensor for all() and any() ).
- name: any(Tensor self) -> Tensor
  output_differentiability: [False]

- name: any.dim(Tensor self, int dim, bool keepdim=False) -> Tensor
  output_differentiability: [False]

- name: all(Tensor self) -> Tensor
  output_differentiability: [False]

- name: all.dim(Tensor self, int dim, bool keepdim=False) -> Tensor
  output_differentiability: [False]

- name: acosh(Tensor self) -> Tensor
  self: grad * (self.pow(2) - 1).rsqrt().conj()
  result: auto_element_wise

- name: acosh_(Tensor(a!) self) -> Tensor(a!)
  self: not_implemented("inplace version of acosh")

- name: asinh(Tensor self) -> Tensor
  self: grad * (self.pow(2) + 1).rsqrt().conj()
  result: auto_element_wise

- name: asinh_(Tensor(a!) self) -> Tensor(a!)
  self: not_implemented("inplace version of asinh")

- name: atanh(Tensor self) -> Tensor
  self: grad * 1 / (1 - self.pow(2)).conj()
  result: auto_element_wise

- name: atanh_(Tensor(a!) self) -> Tensor(a!)
  self: not_implemented("inplace version of atanh")

- name: as_strided(Tensor(a) self, int[] size, int[] stride, int? storage_offset=None) -> Tensor(a)
  self: as_strided_backward(grad, TensorGeometry(self), size, stride, storage_offset)
  result: auto_linear

- name: as_strided_(Tensor(a!) self, int[] size, int[] stride, int? storage_offset=None) -> Tensor(a!)
  self: as_strided_backward(grad, TensorGeometry(self), size, stride, storage_offset)
  result: auto_linear

- name: asin(Tensor self) -> Tensor
  self: grad * (-self * self + 1).rsqrt().conj()
  result: auto_element_wise

- name: atan(Tensor self) -> Tensor
  self: grad / (self * self + 1).conj()
  result: auto_element_wise

- name: atan2(Tensor self, Tensor other) -> Tensor
  self, other: atan2_backward(grad, self, other, grad_input_mask)
  result: (-self_p * other_t + other_p * self_t) / (self_p.pow(2) + other_p.pow(2))

- name: baddbmm(Tensor self, Tensor batch1, Tensor batch2, *, Scalar beta=1, Scalar alpha=1) -> Tensor
  self: maybe_multiply(grad, beta.conj())
  batch1: maybe_multiply(grad.bmm(batch2.transpose(1, 2).conj()), alpha.conj())
  batch2: maybe_multiply(batch1.transpose(1, 2).conj().bmm(grad), alpha.conj())
  result: maybe_multiply(self_t, beta) + maybe_multiply(batch1_t.bmm(batch2_p), alpha) + maybe_multiply(batch1_p.bmm(batch2_t), alpha)

- name: bernoulli(Tensor self, *, Generator? generator=None) -> Tensor
  self: zeros_like(grad)
  result: auto_element_wise

- name: bernoulli_.Tensor(Tensor(a!) self, Tensor p, *, Generator? generator=None) -> Tensor(a!)
  self: zeros_like(grad)
  p: zeros_like(p)
  result: self_t.zero_()

- name: bernoulli_.float(Tensor(a!) self, float p=0.5, *, Generator? generator=None) -> Tensor(a!)
  self: zeros_like(grad)
  result: self_t.zero_()

- name: bmm(Tensor self, Tensor mat2) -> Tensor
  self: grad.bmm(mat2.transpose(1, 2).conj())
  mat2: self.transpose(1, 2).conj().bmm(grad)
  result: self_t.bmm(mat2_p) + self_p.bmm(mat2_t)

- name: cat(Tensor[] tensors, int dim=0) -> Tensor
  tensors: cat_tensors_backward(grad, to_args_sizes(tensors), to_args_scalartypes(tensors), dim)
  result: cat_jvp(tensors, dim)

- name: cauchy_(Tensor(a!) self, float median=0, float sigma=1, *, Generator? generator=None) -> Tensor(a!)
  self: zeros_like(grad)
  result: self_t.zero_()

- name: ceil(Tensor self) -> Tensor
  self: zeros_like(grad)
  result: auto_element_wise

- name: cholesky(Tensor self, bool upper=False) -> Tensor
  self: cholesky_backward(grad, upper, result)

- name: linalg_cholesky_ex(Tensor self, *, bool upper=False, bool check_errors=False) -> (Tensor L, Tensor info)
  self: cholesky_backward(grad, upper, L)
  L: cholesky_jvp(self_t, L, upper)

- name: cholesky_solve(Tensor self, Tensor input2, bool upper=False) -> Tensor
  self, input2: cholesky_solve_backward(grad, self, input2, result, upper)
  result: cholesky_solve_jvp(result, input2_p, input2_t, self_t, upper)

- name: cholesky_inverse(Tensor self, bool upper=False) -> Tensor
  self: cholesky_inverse_backward(grad, self, upper, result)
  result: cholesky_inverse_jvp(self_p, self_t, result, upper)

# For clamp, gradient is not defined at the boundaries. But empirically it's helpful
# to be able to get gradient on min and max, so we return the subgradient 1 for these cases.
- name: clamp.Tensor(Tensor self, Tensor? min=None, Tensor? max=None) -> Tensor
  self: clamp_backward(grad, self, min, max)
  min, max: clamp_backward_min_max(grad, self, min, max, grad_input_mask)
  result: clamp_jvp(self_p, self_t, min_p, min_t, max_p, max_t)

- name: clamp(Tensor self, Scalar? min=None, Scalar? max=None) -> Tensor
  self: clamp_backward(grad, self, min, max)
  result: auto_element_wise

- name: clamp_min(Tensor self, Scalar min) -> Tensor
  self: where(self >= min, grad, at::scalar_tensor(0., grad.options()))
  result: auto_element_wise

- name: clamp_min.Tensor(Tensor self, Tensor min) -> Tensor
  self: where(self >= min, grad, at::scalar_tensor(0., grad.options()))
  min: where(self < min, grad, at::scalar_tensor(0., grad.options()))
  result: where(self_p >= min_p, self_t, min_t)

- name: clamp_max(Tensor self, Scalar max) -> Tensor
  self: where(self <= max, grad, at::scalar_tensor(0., grad.options()))
  result: auto_element_wise

- name: clamp_max.Tensor(Tensor self, Tensor max) -> Tensor
  self: where(self <= max, grad, at::scalar_tensor(0., grad.options()))
  max: where(self > max, grad, at::scalar_tensor(0., grad.options()))
  result: where(self_p <= max_p, self_t, max_t)

- name: clone(Tensor self, *, MemoryFormat? memory_format=None) -> Tensor
  self: grad
  result: auto_linear

- name: _to_copy(Tensor self, *, ScalarType? dtype=None, Layout? layout=None, Device? device=None, bool? pin_memory=None, bool non_blocking=False, MemoryFormat? memory_format=None) -> Tensor
  self: _to_copy_backward(grad, self.options())
  result: _to_copy(self_t, dtype, layout, device, pin_memory, non_blocking, memory_format)
  # The condition is: if dtype is not nullopt, then isDifferentiableType(*dtype)
  # (If dtype IS nullopt, we rely on the regular check that any input requires grad).
  output_differentiability: ["!dtype || isDifferentiableType(*dtype)"]

- name: _coalesce(Tensor self) -> Tensor
  self: grad

- name: complex(Tensor real, Tensor imag) -> Tensor
  real: at::real(grad)
  imag: at::imag(grad)
  result: at::complex(real_t, imag_t)

- name: polar(Tensor abs, Tensor angle) -> Tensor
  abs, angle: polar_backward(grad, result)
  result: at::complex(abs_t*angle_p.cos() - angle_t*abs_p*angle_p.sin(), abs_t*angle_p.sin() + angle_t*abs_p*angle_p.cos())

- name: _conj(Tensor(a) self) -> Tensor(a)
  self: grad.conj()
  result: self_t.conj()

- name: _neg_view(Tensor(a) self) -> Tensor(a)
  self: grad.neg()
  result: self_t._neg_view()

- name: _conj_physical(Tensor self) -> Tensor
  self: grad.conj_physical()
  result: self_t.conj_physical()

- name: conj_physical_(Tensor(a!) self) -> Tensor(a!)
  self: grad.conj_physical()
  result: self_t.conj_physical_()

- name: copysign.Tensor(Tensor self, Tensor other) -> Tensor
  self: copysign_tensor_self_backward(grad, self, result)
  other: zeros_like(other)
  result: copysign_tensor_self_backward(self_t, self_p, result)

- name: copysign.Scalar(Tensor self, Scalar other) -> Tensor
  self: copysign_tensor_self_backward(grad, self, result)
  result: auto_element_wise

- name: cos(Tensor self) -> Tensor
  self: grad * -self.sin().conj()
  result: auto_element_wise

- name: cosh(Tensor self) -> Tensor
  self: grad * self.sinh().conj()
  result: auto_element_wise

- name: count_nonzero.dim_IntList(Tensor self, int[] dim) -> Tensor
  output_differentiability: [False]

- name: count_nonzero(Tensor self, int? dim=None) -> Tensor
  output_differentiability: [False]

- name: linalg_cross(Tensor self, Tensor other, *, int dim=-1) -> Tensor
  self: at::linalg_cross(other.conj(), grad, dim)
  other: at::linalg_cross(grad, self.conj(), dim)
  result: "at::linalg_cross(self_t, other_p, dim) + at::linalg_cross(self_p, other_t, dim)"

- name: logcumsumexp(Tensor self, int dim) -> Tensor
  self: logcumsumexp_backward(grad, self, result, dim)

- name: cumprod(Tensor self, int dim, *, ScalarType? dtype=None) -> Tensor
  self: cumprod_backward(grad.to(self.scalar_type()), self, dim, result)
  result: "cumprod_jvp(self_t, self_p, result, dim).to(dtype.has_value() ? *dtype : self_p.scalar_type())"

- name: cumsum(Tensor self, int dim, *, ScalarType? dtype=None) -> Tensor
  self: cumsum_backward(grad.to(self.scalar_type()), dim)
  result: auto_linear

- name: cummax(Tensor self, int dim) -> (Tensor values, Tensor indices)
  self: cummaxmin_backward(grad, self, indices, dim)
  values: self_t.gather(dim, indices)

- name: cummin(Tensor self, int dim) -> (Tensor values, Tensor indices)
  self: cummaxmin_backward(grad, self, indices, dim)
  values: self_t.gather(dim, indices)

- name: conv_tbc(Tensor self, Tensor weight, Tensor bias, int pad=0) -> Tensor
  self, weight, bias: "grad.defined() ? conv_tbc_backward(grad, self, weight, bias, pad) : std::tuple<Tensor, Tensor, Tensor>()"

- name: _ctc_loss(Tensor log_probs, Tensor targets, int[] input_lengths, int[] target_lengths, int blank=0, bool zero_infinity=False) -> (Tensor, Tensor)
  log_probs: _ctc_loss_backward(grad, log_probs, targets, input_lengths, target_lengths, result0, result1, blank, zero_infinity)

- name: deg2rad(Tensor self) -> Tensor
  self: deg2rad_backward(grad)
  result: auto_element_wise

- name: _linalg_det(Tensor A) -> (Tensor result, Tensor LU, Tensor pivots)
  A: linalg_det_backward(grad, result, A, LU, pivots)
  result: at::linalg_lu_solve(LU, pivots, A_t).diagonal(0, -2, -1).sum(-1) * result
  output_differentiability: [True, False, False]

- name: block_diag(Tensor[] tensors) -> Tensor
  tensors: block_diag_backward(grad, to_args_sizes(tensors), to_args_scalartypes(tensors))
  result: block_diag_jvp(tensors)

- name: diag_embed(Tensor self, int offset=0, int dim1=-2, int dim2=-1) -> Tensor
  self: grad.diagonal(offset, dim1, dim2)
  result: auto_linear

- name: diag(Tensor self, int diagonal=0) -> Tensor
  self: diag_backward(grad, self.sizes(), diagonal)
  result: auto_linear

- name: diagonal(Tensor(a) self, int offset=0, int dim1=0, int dim2=1) -> Tensor(a)
  self: diagonal_backward(grad, self.sizes(), offset, dim1, dim2)
  result: auto_linear

- name: diagonal_backward(Tensor grad_output, int[] input_sizes, int offset, int dim1, int dim2) -> Tensor
  grad_output: grad.diagonal(offset, dim1, dim2)
  result: auto_linear

- name: dist(Tensor self, Tensor other, Scalar p=2) -> Tensor
  self: norm_backward(grad, self - other, p, result)
  other: -norm_backward(grad, self - other, p, result)
  result: norm_jvp(self_p - other_p, self_t - other_t, p, result, {}, false)

# The backward formula is done in this order to improve numerical stability
# of the higher order derivatives, see https://github.com/pytorch/pytorch/issues/43414
# Note that we don't use "result" because saving it would be BC-breaking when it is used in an inplace operation later
- name: div.Tensor(Tensor self, Tensor other) -> Tensor
  self: div_tensor_self_backward(grad, other, self.scalar_type())
  other: div_tensor_other_backward(grad, self, other)
  result: (self_t - other_t * result) / other_p

- name: div.Scalar(Tensor self, Scalar other) -> Tensor
  self: div_tensor_self_backward(grad, at::scalar_to_tensor(other), self.scalar_type())
  result: self_t / other

- name: div.Tensor_mode(Tensor self, Tensor other, *, str? rounding_mode) -> Tensor
  self: div_tensor_self_backward(grad, other, self.scalar_type(), rounding_mode)
  other: div_tensor_other_backward(grad, self, other, rounding_mode)
  result: "rounding_mode.has_value() ? result.new_zeros(result.sizes()) : self_t / other_p - other_t * (self_p / other_p) / other_p"

- name: div.Scalar_mode(Tensor self, Scalar other, *, str? rounding_mode) -> Tensor
  self: div_tensor_self_backward(grad, at::scalar_to_tensor(other), self.scalar_type(), rounding_mode)
  result: "rounding_mode.has_value() ? result.new_zeros(result.sizes()) : self_t / other"

- name: dot(Tensor self, Tensor tensor) -> Tensor
  self: grad * tensor.conj()
  tensor: grad * self.conj()
  result: at::dot(self_t, tensor_p) + at::dot(self_p, tensor_t)

- name: vdot(Tensor self, Tensor other) -> Tensor
  self: grad.conj() * other
  other: grad * self
  result: at::vdot(self_t, other_p) + at::vdot(self_p, other_t)

- name: _fused_dropout(Tensor self, float p, Generator? generator=None) -> (Tensor, Tensor)
  self: _fused_dropout_backward(grad, result1, p)

- name: native_dropout(Tensor input, float p, bool? train) -> (Tensor, Tensor)
  input: "GradMode::is_enabled() ? infinitely_differentiable_native_dropout_backward(grad, result1, (!train.has_value() || !train.value() ? 1 : (p == 1 ? 0.0 : 1.0 / (1.0 - p)))) : native_dropout_backward(grad, result1, (!train.has_value() || !train.value() ? 1 : (p == 1 ? 0.0 : 1.0 / (1.0 - p))))"
  result0: "(!train.has_value() || train.value()) ? (p == 1 ? 0.0 : 1.0 / (1.0 - p)) * input_t * result1 : input_t"

- name: native_dropout_backward(Tensor grad_output, Tensor mask, float scale) -> Tensor
  grad_output: "native_dropout_double_backward(grad, grad_output, mask, scale)"
  mask: 'not_implemented("native_dropout_backward: mask")'

- name: eig(Tensor self, bool eigenvectors=False) -> (Tensor eigenvalues, Tensor eigenvectors)
  self: eig_backward(grads, self, eigenvectors, eigenvalues, eigenvectors_return)

- name: eq_.Scalar(Tensor(a!) self, Scalar other) -> Tensor(a!)
  self: zeros_like(self)
  result: self_t.zero_()

- name: eq_.Tensor(Tensor(a!) self, Tensor other) -> Tensor(a!)
  self: zeros_like(self)
  other: zeros_like(other)
  result: self_t.zero_()

- name: erf(Tensor self) -> Tensor
  self: 2.0 / sqrt(M_PI) * exp(-(self.pow(2))) * grad
  result: auto_element_wise

- name: erfc(Tensor self) -> Tensor
  self: -2.0 / sqrt(M_PI) * exp(-(self.pow(2))) * grad
  result: auto_element_wise

- name: special_erfcx(Tensor self) -> Tensor
  self: (2.0 * self * result - 2.0 / sqrt(M_PI)) * grad
  result: auto_element_wise

- name: erfinv(Tensor self) -> Tensor
  self: 0.5 * sqrt(M_PI) * exp(self.erfinv().pow(2)) * grad
  result: auto_element_wise

- name: exp(Tensor self) -> Tensor
  self: grad * result.conj()
  result: auto_element_wise

- name: exp2(Tensor self) -> Tensor
  self: grad * result * M_LN2
  result: auto_element_wise

- name: expm1(Tensor self) -> Tensor
  self: grad * (result + 1)
  result: auto_element_wise

- name: expand(Tensor(a) self, int[] size, *, bool implicit=False) -> Tensor(a)
  self: at::sum_to(grad, self.sizes())
  result: auto_linear

- name: expand.SymInt(Tensor(a) self, SymInt[] size, *, bool implicit=False) -> Tensor(a)
  self: at::sum_to(grad, c10::asIntArrayRefSlow(self.sym_sizes()))
  result: auto_linear

- name: exponential_(Tensor(a!) self, float lambd=1, *, Generator? generator=None) -> Tensor(a!)
  self: zeros_like(grad)
  result: self_t.zero_()

- name: fake_quantize_per_tensor_affine_cachemask(Tensor self, float scale, int zero_point, int quant_min, int quant_max) -> (Tensor output, Tensor mask)
  self: fake_quantize_per_tensor_affine_cachemask_backward(grad, mask)

- name: _fake_quantize_per_tensor_affine_cachemask_tensor_qparams(Tensor self, Tensor scale, Tensor zero_point, Tensor fake_quant_enabled, int quant_min, int quant_max) -> (Tensor output, Tensor mask)
  self: fake_quantize_per_tensor_affine_cachemask_backward(grad, mask)

- name: _fake_quantize_learnable_per_tensor_affine(Tensor self, Tensor scale, Tensor zero_point, int quant_min, int quant_max, float grad_factor=1.0) -> Tensor
  self, scale, zero_point: "grad.defined() ? _fake_quantize_learnable_per_tensor_affine_backward(grad, self, scale, zero_point, quant_min, quant_max, grad_factor) : std::tuple<Tensor, Tensor, Tensor>()"

- name: fake_quantize_per_channel_affine_cachemask(Tensor self, Tensor scale, Tensor zero_point, int axis, int quant_min, int quant_max) -> (Tensor output, Tensor mask)
  self: fake_quantize_per_channel_affine_cachemask_backward(grad, mask)

- name: _fake_quantize_learnable_per_channel_affine(Tensor self, Tensor scale, Tensor zero_point, int axis, int quant_min, int quant_max, float grad_factor=1.0) -> Tensor
  self, scale, zero_point: "grad.defined() ? _fake_quantize_learnable_per_channel_affine_backward(grad, self, scale, zero_point, axis, quant_min, quant_max, grad_factor) : std::tuple<Tensor, Tensor, Tensor>()"

- name: _fused_moving_avg_obs_fq_helper(Tensor self, Tensor observer_on, Tensor fake_quant_on, Tensor(a!) running_min, Tensor(b!) running_max, Tensor(c!) scale, Tensor(d!) zero_point, float averaging_const, int quant_min, int quant_max, int ch_axis, bool per_row_fake_quant=False, bool symmetric_quant=False) -> (Tensor output, Tensor mask)
  self: fake_quantize_per_tensor_affine_cachemask_backward(grad, mask)

- name: fill.Scalar(Tensor self, Scalar value) -> Tensor
  self: zeros_like(grad)
  result: at::fill(self_t, 0)

- name: fill.Tensor(Tensor self, Tensor value) -> Tensor
  self: zeros_like(grad)
  value: grad.sum()
  result: at::fill(self_t, value_t)

- name: fill_.Scalar(Tensor(a!) self, Scalar value) -> Tensor(a!)
  self: zeros_like(grad)
  result: self_t.fill_(0)

- name: fill_.Tensor(Tensor(a!) self, Tensor value) -> Tensor(a!)
  self: zeros_like(grad)
  value: grad.sum()
  result: self_t.fill_(value_t)

- name: floor(Tensor self) -> Tensor
  self: zeros_like(grad)
  result: auto_element_wise

- name: fmod.Scalar(Tensor self, Scalar other) -> Tensor
  self: grad
  result: auto_element_wise

- name: fmod.Tensor(Tensor self, Tensor other) -> Tensor
  self: grad
  other: -grad * self.div(other, /*rounding_mode=*/"trunc")
  result: self_t - other_t * self_p.div(other_p, /*rounding_mode=*/"trunc")

- name: frac(Tensor self) -> Tensor
  self: grad
  result: self_t

- name: frexp.Tensor(Tensor self) -> (Tensor mantissa, Tensor exponent)
  self: grad / exponent.exp2()
  mantissa: self_t / exponent.exp2()

- name: gather(Tensor self, int dim, Tensor index, *, bool sparse_grad=False) -> Tensor
  self: gather_backward(grad, self, dim, index, sparse_grad)
  index: non_differentiable
  result: auto_linear

- name: ge_.Scalar(Tensor(a!) self, Scalar other) -> Tensor(a!)
  self: zeros_like(self)
  result: self_t.zero_()

- name: ge_.Tensor(Tensor(a!) self, Tensor other) -> Tensor(a!)
  self: zeros_like(self)
  other: zeros_like(other)
  result: self_t.zero_()

- name: geometric_(Tensor(a!) self, float p, *, Generator? generator=None) -> Tensor(a!)
  self: zeros_like(grad)
  result: self_t.zero_()

- name: geqrf(Tensor self) -> (Tensor a, Tensor tau)
  self: not_implemented("geqrf")

- name: indices(Tensor(a) self) -> Tensor(a)
  output_differentiability: [False]

- name: _indices(Tensor(a) self) -> Tensor(a)
  output_differentiability: [False]

- name: grid_sampler_2d(Tensor input, Tensor grid, int interpolation_mode, int padding_mode, bool align_corners) -> Tensor
  input, grid: "grad.defined() ? grid_sampler_2d_backward(grad, input, grid, interpolation_mode, padding_mode, align_corners, grad_input_mask) : std::tuple<Tensor, Tensor>()"

- name: grid_sampler_3d(Tensor input, Tensor grid, int interpolation_mode, int padding_mode, bool align_corners) -> Tensor
  input, grid: "grad.defined() ? grid_sampler_3d_backward(grad, input, grid, interpolation_mode, padding_mode, align_corners, grad_input_mask) : std::tuple<Tensor, Tensor>()"

# See NOTE [ grid_sample CPU fallback ]
- name: _grid_sampler_2d_cpu_fallback(Tensor input, Tensor grid, int interpolation_mode, int padding_mode, bool align_corners) -> Tensor
  input, grid: "grad.defined() ? _grid_sampler_2d_cpu_fallback_backward(grad, input, grid, interpolation_mode, padding_mode, align_corners) : std::tuple<Tensor, Tensor>()"

- name: gt_.Scalar(Tensor(a!) self, Scalar other) -> Tensor(a!)
  self: zeros_like(self)
  result: self_t.zero_()

- name: gt_.Tensor(Tensor(a!) self, Tensor other) -> Tensor(a!)
  self: zeros_like(self)
  other: zeros_like(other)
  result: self_t.zero_()

- name: hardsigmoid(Tensor self) -> Tensor
  self: hardsigmoid_backward(grad, self)
  result: auto_element_wise

- name: histc(Tensor self, int bins=100, Scalar min=0, Scalar max=0) -> Tensor
  output_differentiability: [False]

- name: hardswish(Tensor self) -> Tensor
  self: hardswish_backward(grad, self)
  result: auto_element_wise

- name: hardswish_backward(Tensor grad_output, Tensor self) -> Tensor
  grad_output: hardswish_backward(grad, self)
  self: at::where(at::logical_and(-3.0 < self, self < 3.0), grad * grad_output / 3.0, at::zeros({}, self.options()))
  result: "hardswish_backward(grad_output_t, self_p)
         + at::where(at::logical_and(-3.0 < self_p, self_p < 3.0), self_t * grad_output_p / 3.0, at::zeros({}, self_p.options()))"

- name: hypot(Tensor self, Tensor other) -> Tensor
  self: grad * self / result
  other: grad * other / result
  result: self_t * self_p / result + other_t * other_p / result

- name: i0(Tensor self) -> Tensor
  self: grad * at::special_i1(self)
  result: auto_element_wise

- name: special_i0e(Tensor self) -> Tensor
  self: grad * (at::special_i1e(self) - self.sgn() * result)
  result: auto_element_wise

- name: special_i1(Tensor self) -> Tensor
  self: i1_backward(grad, self, result)
  result: auto_element_wise

- name: special_i1e(Tensor self) -> Tensor
  self: i1e_backward(grad, self, result)
  result: auto_element_wise

- name: igamma(Tensor self, Tensor other) -> Tensor
  self: 'not_implemented("igamma: input")'
  other: grad * exp((self - 1) * log(other) - other - lgamma(self))

- name: igammac(Tensor self, Tensor other) -> Tensor
  self: 'not_implemented("igammac: input")'
  other: -grad * exp((self - 1) * log(other) - other - lgamma(self))

- name: index.Tensor(Tensor self, Tensor?[] indices) -> Tensor
  self: index_backward(grad.new_zeros(self.sizes(), self.options()), indices, grad)
  result: auto_linear

- name: index_add(Tensor self, int dim, Tensor index, Tensor source, *, Scalar alpha=1) -> Tensor
  self: grad
  # The case source.dim() == 0  is necessary to support scalar tensors of the form
  # source.dim() == 0 and index.dim() == 1 and index.size() == (1,),
  # This is because source is not broadcastable to index, as source.dim() < index.dim()
  source: "maybe_multiply(source.dim() > 0 ? grad.index_select(dim, index).expand_as(source) : grad.index_select(dim, index.squeeze(0)), alpha)"
  index: non_differentiable
  result: at::index_add(self_t, dim, index, maybe_multiply(source_t, alpha))

- name: index_reduce(Tensor self, int dim, Tensor index, Tensor source, str reduce, *, bool include_self=True) -> Tensor
  self, source: index_reduce_backward(grad, self, dim, index, source, reduce, include_self, result)
  index: non_differentiable

- name: index_copy(Tensor self, int dim, Tensor index, Tensor source) -> Tensor
  self: grad.index_fill(dim, index, 0)
  # The case source.dim() == 0 is necessary to support scalar tensors of the form
  # source.dim() == 0 and index.dim() == 1 and index.size() == (1,),
  # This is because source is not broadcastable to index, as source.dim() < index.dim()
  source: "source.dim() > 0 ? grad.index_select(dim, index).expand_as(source) : grad.index_select(dim, index.squeeze(0))"
  index: non_differentiable
  result: self_t.index_copy(dim, index, source_t)

- name: index_fill.int_Scalar(Tensor self, int dim, Tensor index, Scalar value) -> Tensor
  self: grad.index_fill(dim, index, 0)
  index: non_differentiable
  result: self_t.index_fill(dim, index, 0)

- name: index_fill.int_Tensor(Tensor self, int dim, Tensor index, Tensor value) -> Tensor
  self: grad.index_fill(dim, index, 0)
  value: grad.index_select(dim, std::get<0>(at::_unique(index, /*sorted=*/false))).sum()
  index: non_differentiable
  result: self_t.index_fill(dim, index, value_t)

- name: index_put(Tensor self, Tensor?[] indices, Tensor values, bool accumulate=False) -> Tensor
  self: "accumulate ? grad : grad.index_put(indices, zeros_like(values), false)"
  values: grad.index(indices)
  result: self_t.index_put(indices, values_t, accumulate)

- name: _index_put_impl_(Tensor(a!) self, Tensor?[] indices, Tensor values, bool accumulate=False, bool unsafe=False) -> Tensor(a!)
  self: "accumulate ? grad : grad.index_put(indices, zeros_like(values), false)"
  values: grad.index(indices)
  result: at::_index_put_impl_(self_t, indices, values_t, accumulate, unsafe)

- name: index_select(Tensor self, int dim, Tensor index) -> Tensor
  self: index_select_backward(grad, self.sizes(), dim, index)
  index: non_differentiable
  result: auto_linear

- name: inverse(Tensor self) -> Tensor
  self: -at::matmul(result.mH(), at::matmul(grad, result.mH()))
  result: -at::matmul(at::matmul(result, self_t), result)

- name: linalg_inv_ex(Tensor self, *, bool check_errors=False) -> (Tensor inverse, Tensor info)
  self: -at::matmul(inverse.mH(), at::matmul(grad, inverse.mH()))
  inverse: -at::matmul(at::matmul(inverse, self_t), inverse)

- name: linalg_pinv.atol_rtol_tensor(Tensor self, *, Tensor? atol=None, Tensor? rtol=None, bool hermitian=False) -> Tensor
  self: pinv_backward(grad, result, self)
  result: pinv_jvp(self_p, result, self_t)

- name: isnan(Tensor self) -> Tensor
  self: non_differentiable

- name: kthvalue(Tensor self, int k, int dim=-1, bool keepdim=False) -> (Tensor values, Tensor indices)
  self: value_selecting_reduction_backward(grad, dim, indices, self.sizes(), keepdim)
  values: gather_with_keepdimed_indices(self_t, dim, indices, keepdim)

- name: le_.Scalar(Tensor(a!) self, Scalar other) -> Tensor(a!)
  self: zeros_like(self)
  result: self_t.zero_()

- name: le_.Tensor(Tensor(a!) self, Tensor other) -> Tensor(a!)
  self: zeros_like(self)
  other: zeros_like(other)
  result: self_t.zero_()

- name: lerp.Scalar(Tensor self, Tensor end, Scalar weight) -> Tensor
  self: "weight.isComplex() ? grad * (1 - weight.conj().toComplexDouble()) : grad * (1 - weight.toDouble())"
  end: grad * weight.conj()
  result: at::lerp(self_t, end_t, weight)

- name: lerp.Tensor(Tensor self, Tensor end, Tensor weight) -> Tensor
  self: grad * (1 - weight).conj()
  end: grad * weight.conj()
  weight: grad * (end - self).conj()
  result: at::lerp(self_t, end_t, weight_p) + weight_t * (end_p - self_p)

- name: lgamma(Tensor self) -> Tensor
  self: grad * digamma(self)
  result: auto_element_wise

- name: digamma(Tensor self) -> Tensor
  self: grad * polygamma(1, self)
  result: auto_element_wise

- name: polygamma(int n, Tensor self) -> Tensor
  self: grad * polygamma(n + 1, self)
  result: auto_element_wise

- name: polygamma_(Tensor(a!) self, int n) -> Tensor(a!)
  self: grad * polygamma(n + 1, self)
  result: self_t.mul_(polygamma(n + 1, original_self_p))

- name: log(Tensor self) -> Tensor
  self: grad.div(self.conj())
  result: auto_element_wise

- name: log10(Tensor self) -> Tensor
  self: grad / (self.conj() * 2.3025850929940456)
  result: auto_element_wise

- name: log1p(Tensor self) -> Tensor
  self: log1p_backward(grad, self)
  result: auto_element_wise

- name: log2(Tensor self) -> Tensor
  self: grad / (self.conj() * 0.6931471805599453)
  result: auto_element_wise

- name: logaddexp(Tensor self, Tensor other) -> Tensor
  self: grad / (1 + exp(other - self))
  other: grad / (1 + exp(self - other))
  result: self_t / (1 + exp(other_p - self_p)) + other_t / (1 + exp(self_p - other_p))

- name: logaddexp2(Tensor self, Tensor other) -> Tensor
  self: grad / (1 + pow(2, other - self))
  other: grad / (1 + pow(2, self - other))
  result: self_t / (1 + pow(2, other_p - self_p)) + other_t / (1 + pow(2, self_p - other_p))

- name: xlogy.Tensor(Tensor self, Tensor other) -> Tensor
  self: grad * at::xlogy((self != 0), other)
  other: grad * at::where(other.isnan() | (self != 0), self / other, zeros_like(other))
  result: self_t * at::xlogy((self_p != 0), other_p) + other_t * self_p / other_p

- name: xlogy.Scalar_Self(Scalar self, Tensor other) -> Tensor
  other: grad * at::where(other.isnan() | (!self.equal(0)), self / other, zeros_like(other))
  result: auto_element_wise

- name: xlogy.Scalar_Other(Tensor self, Scalar other) -> Tensor
  self: grad * at::xlogy((self != 0), other)
  result: auto_element_wise

- name: special_xlog1py(Tensor self, Tensor other) -> Tensor
  self: grad * other.log1p()
  other: grad * self / (other + 1)
  result: self_t * other_p.log1p() + other_t * self_p / (other_p + 1)

- name: special_xlog1py.self_scalar(Scalar self, Tensor other) -> Tensor
  other: grad * self / (other + 1)
  result: auto_element_wise

- name: special_xlog1py.other_scalar(Tensor self, Scalar other) -> Tensor
  self: grad * log1p(other.toDouble())
  result: auto_element_wise

- name: special_zeta(Tensor self, Tensor other) -> Tensor
  self: not_implemented("zeta")
  other:  grad * -self * special_zeta(self + 1., other)

- name: special_zeta.self_scalar(Scalar self, Tensor other) -> Tensor
  other:  grad * -self * special_zeta(self.toDouble() + 1., other)

- name: special_zeta.other_scalar(Tensor self, Scalar other) -> Tensor
  self: not_implemented("zeta")

- name: logdet(Tensor self) -> Tensor
  self: logdet_backward(grad, self, result)

- name: log_normal_(Tensor(a!) self, float mean=1, float std=2, *, Generator? generator=None) -> Tensor(a!)
  self: zeros_like(grad)
  result: self_t.zero_()

- name: logsumexp(Tensor self, int[1] dim, bool keepdim=False) -> Tensor
  self: logsumexp_backward(grad, self, result, dim, keepdim)
  result: logsumexp_jvp(self_p, self_t, dim, keepdim)

- name: lstsq(Tensor self, Tensor A) -> (Tensor solution, Tensor QR)
  self: not_implemented("lstsq")
  A: not_implemented("lstsq")

- name: linalg_lstsq(Tensor self, Tensor b, float? rcond=None, *, str? driver=None) -> (Tensor solution, Tensor residuals, Tensor rank, Tensor singular_values)
  self, b: linalg_lstsq_backward(grad, self, b, rcond, driver, grad_input_mask)
  solution: linalg_lstsq_jvp(self_p, b_p, self_t, b_t)
  output_differentiability: [True, False, False, False]

- name: lt_.Scalar(Tensor(a!) self, Scalar other) -> Tensor(a!)
  self: zeros_like(self)
  result: self_t.zero_()

- name: lt_.Tensor(Tensor(a!) self, Tensor other) -> Tensor(a!)
  self: zeros_like(self)
  other: zeros_like(other)
  result: self_t.zero_()

- name: linalg_lu_factor_ex(Tensor A, *, bool pivot=True, bool check_errors=False) -> (Tensor LU, Tensor pivots, Tensor info)
  A: lu_factor_ex_backward(grad, LU, pivots, pivot)
  LU: lu_factor_ex_jvp(A_t, LU, pivots, pivot)
  output_differentiability: [True, False, False]

- name: linalg_lu(Tensor A, *, bool pivot=True) -> (Tensor P, Tensor L, Tensor U)
  A: linalg_lu_backward(grad_L, grad_U, P, L, U, pivot)
  L: std::get<0>(linalg_lu_jvp(A_t, P, L, U, pivot))
  U: std::get<1>(linalg_lu_jvp(A_t, P, L, U, pivot))
  output_differentiability: [False, True, True]

- name: linalg_lu_solve(Tensor LU, Tensor pivots, Tensor B, *, bool left=True, bool adjoint=False) -> Tensor
  LU: linalg_lu_solve_LU(grad, LU, pivots, result, left, adjoint)
  B: "at::linalg_lu_solve(LU, pivots, grad, left, !adjoint)"
  result: linalg_lu_solve_jvp(result, LU_p, pivots, LU_t, B_t, left, adjoint)

- name: lu_unpack(Tensor LU_data, Tensor LU_pivots, bool unpack_data=True, bool unpack_pivots=True) -> (Tensor P, Tensor L, Tensor U)
  LU_data: lu_unpack_backward(grad_L, grad_U, LU_data.size(-2), LU_data.size(-1))
  LU_pivots: non_differentiable
  L: "LU_data_t.size(-2) >= LU_data_t.size(-1) ? LU_data_t.tril(-1) : LU_data_t.narrow(-1, 0, LU_data_t.size(-2)).tril(-1)"
  U: "LU_data_t.size(-1) >= LU_data_t.size(-2) ? LU_data_t.triu() : LU_data_t.narrow(-2, 0, LU_data_t.size(-1)).triu()"
  output_differentiability: [False, True, True]

- name: masked_fill.Scalar(Tensor self, Tensor mask, Scalar value) -> Tensor
  self: grad.masked_fill(mask, 0)
  mask: non_differentiable
  result: self_t.masked_fill(mask, 0)

- name: masked_fill.Tensor(Tensor self, Tensor mask, Tensor value) -> Tensor
  self: grad.masked_fill(mask, 0)
  value: at::where(mask, grad, zeros_like(grad)).sum()
  mask: non_differentiable
  result: self_t.masked_fill(mask, value_t)

- name: masked_scatter(Tensor self, Tensor mask, Tensor source) -> Tensor
  self: grad.masked_fill(mask, 0)
  source: masked_scatter_backward(grad, mask, source.sizes())
  mask: non_differentiable
  result: self_t.masked_scatter(mask, source_t)

- name: masked_select(Tensor self, Tensor mask) -> Tensor
  self: masked_select_backward(grad, self, mask)
  mask: non_differentiable
  result: auto_linear

- name: linalg_matrix_exp(Tensor self) -> Tensor
  self: linalg_matrix_exp_differential(self, grad, /*adjoint*/ true)
  result: linalg_matrix_exp_differential(self_p, self_t, /*adjoint*/ false)

- name: max.dim(Tensor self, int dim, bool keepdim=False) -> (Tensor values, Tensor indices)
  self: value_selecting_reduction_backward(grad, dim, indices, self.sizes(), keepdim)
  values: gather_with_keepdimed_indices(self_t, dim, indices, keepdim)

- name: max(Tensor self) -> Tensor
  self: evenly_distribute_backward(grad, self, result)
  result: evenly_read_jvp(self_t, self_p, result)

- name: maximum(Tensor self, Tensor other) -> Tensor
  self: at::where(self == other, grad / 2, grad).masked_fill_(self < other, 0)
  other: at::where(self == other, grad / 2, grad).masked_fill_(self > other, 0)
  result: other_t + at::where(self_p == other_p, at::scalar_tensor(0.5, result.options()), (self_p > other_p).to(result.scalar_type())) * (self_t - other_t)

- name: fmax(Tensor self, Tensor other) -> Tensor
  self: grad.masked_fill((self >= other).logical_or_(other.isnan()).logical_not_(), 0)
  other: grad.masked_fill((self >= other).logical_or_(other.isnan()), 0)
  result: other_t + (self_p > other_p).logical_or_(other_p.isnan()) * (self_t - other_t)

- name: mean(Tensor self, *, ScalarType? dtype=None) -> Tensor
  self: grad.expand(self.sizes()) / self.numel()
  result: auto_linear

- name: mean.dim(Tensor self, int[1] dim, bool keepdim=False, *, ScalarType? dtype=None) -> Tensor
  self: mean_backward(grad, self.sizes(), dim, self.numel(), keepdim)
  result: auto_linear

- name: median(Tensor self) -> Tensor
  self: evenly_distribute_backward(grad, self, result)
  result: evenly_read_jvp(self_t, self_p, result)

- name: nanmedian(Tensor self) -> Tensor
  self: evenly_distribute_backward(grad, self, result)
  result: evenly_read_jvp(self_t, self_p, result)

# This is in theory incorrect in the following case:
#   sorted list: [..., a, b, b, ..., b, b, c, ...] with median = b and the value
#                            |                     at middle position of the
#                            |                     list between two `b`s. E.g.,
#                            |
#                            ^the middle position
# The gradient exists and is essentially 0 in this case.
#
# In case where the middle position is at the boundary of `b` range, e.g.,
#   sorted list: [..., a, b, b, ..., b, b, c, ...]
#                                       |
#                                       ^the middle position
# The backward implementation is correct in the sense that it returns the
# subgradient on one side.
- name: median.dim(Tensor self, int dim, bool keepdim=False) -> (Tensor values, Tensor indices)
  self: value_selecting_reduction_backward(grad, dim, indices, self.sizes(), keepdim)
  values: gather_with_keepdimed_indices(self_t, dim, indices, keepdim)

- name: nanmedian.dim(Tensor self, int dim, bool keepdim=False) -> (Tensor values, Tensor indices)
  self: value_selecting_reduction_backward(grad, dim, indices, self.sizes(), keepdim)
  values: gather_with_keepdimed_indices(self_t, dim, indices, keepdim)

- name: min.dim(Tensor self, int dim, bool keepdim=False) -> (Tensor values, Tensor indices)
  self: value_selecting_reduction_backward(grad, dim, indices, self.sizes(), keepdim)
  values: gather_with_keepdimed_indices(self_t, dim, indices, keepdim)

- name: min(Tensor self) -> Tensor
  self: evenly_distribute_backward(grad, self, result)
  result: evenly_read_jvp(self_t, self_p, result)

- name: minimum(Tensor self, Tensor other) -> Tensor
  self: at::where(self == other, grad / 2, grad).masked_fill_(self > other, 0)
  other: at::where(self == other, grad / 2, grad).masked_fill_(self < other, 0)
  result: other_t + at::where(self_p == other_p, at::scalar_tensor(0.5, result.options()), (self_p < other_p).to(result.scalar_type())) * (self_t - other_t)

- name: fmin(Tensor self, Tensor other) -> Tensor
  self: grad.masked_fill((self <= other).logical_or_(other.isnan()).logical_not_(), 0)
  other: grad.masked_fill((self <= other).logical_or_(other.isnan()), 0)
  result: other_t + (self_p <= other_p).logical_or_(other_p.isnan()) * (self_t - other_t)

- name: amax(Tensor self, int[1] dim=[], bool keepdim=False) -> Tensor
  self: scale_grad_by_count(restore_reduced_dims(grad, dim, keepdim), restore_reduced_dims(result, dim, keepdim) == self, dim)
  result: amaxamin_jvp(self_p, self_t, result, dim, keepdim)

- name: amin(Tensor self, int[1] dim=[], bool keepdim=False) -> Tensor
  self: scale_grad_by_count(restore_reduced_dims(grad, dim, keepdim), restore_reduced_dims(result, dim, keepdim) == self, dim)
  result: amaxamin_jvp(self_p, self_t, result, dim, keepdim)

- name: mm(Tensor self, Tensor mat2) -> Tensor
  self: mm_mat1_backward(grad, mat2, self.sizes(), self.strides(), self.layout(), 1)
  mat2: mm_mat2_backward(grad, self, mat2.sizes(), mat2.strides(), mat2.layout(), 1)
  result: at::mm(self_t, mat2_p) + at::mm(self_p, mat2_t)

- name: mode(Tensor self, int dim=-1, bool keepdim=False) -> (Tensor values, Tensor indices)
  self: value_selecting_reduction_backward(grad, dim, indices, self.sizes(), keepdim)
  values: gather_with_keepdimed_indices(self_t, dim, indices, keepdim)

- name: mul.Tensor(Tensor self, Tensor other) -> Tensor
  self: mul_tensor_backward(grad, other, self.scalar_type())
  other: mul_tensor_backward(grad, self, other.scalar_type())
  result: other_t * self_p + self_t * other_p

- name: mul.Scalar(Tensor self, Scalar other) -> Tensor
  self: mul_tensor_backward(grad, at::scalar_to_tensor(other), self.scalar_type())
  result: self_t * other

- name: mv(Tensor self, Tensor vec) -> Tensor
  self: grad.ger(vec.conj())
  vec: self.conj().t().mv(grad)
  result: mv(self_t, vec_p) + mv(self_p, vec_t)

- name: mvlgamma(Tensor self, int p) -> Tensor
  self: mvlgamma_backward(grad, self, p)
  result: auto_element_wise

- name: nan_to_num(Tensor self, float? nan=None, float? posinf=None, float? neginf=None) -> Tensor
  self: grad * at::isfinite(self)
  result: auto_element_wise

- name: native_batch_norm(Tensor input, Tensor? weight, Tensor? bias, Tensor? running_mean, Tensor? running_var, bool training, float momentum, float eps) -> (Tensor, Tensor, Tensor)
  input, weight, bias: "grad.defined() ? native_batch_norm_backward(grad, input, weight, running_mean, running_var, result1, result2, training, eps, grad_input_mask) : std::tuple<Tensor, Tensor, Tensor>()"
  result0: batch_norm_jvp(input_p, input_t, weight_p, weight_t, bias_p, bias_t, running_mean, running_var, result1, result2, training, eps)

- name: native_batch_norm_backward(Tensor grad_out, Tensor input, Tensor? weight, Tensor? running_mean, Tensor? running_var, Tensor? save_mean, Tensor? save_invstd, bool train, float eps, bool[3] output_mask) -> (Tensor, Tensor, Tensor)
  input, weight, grad_out: batchnorm_double_backward(input, weight, grads[0], grads[1], grads[2], grad_out, running_mean, running_var, train, eps, save_mean, save_invstd, grad_input_mask)
  save_mean: not_implemented("native_batch_norm_backward save_mean")
  save_invstd: not_implemented("native_batch_norm_backward save_invstd")

- name: native_layer_norm(Tensor input, int[] normalized_shape, Tensor? weight, Tensor? bias, float eps) -> (Tensor, Tensor, Tensor)
  input, weight, bias: "grad.defined() ? native_layer_norm_backward(grad, input, normalized_shape, result1, result2, weight, bias, grad_input_mask) : std::tuple<Tensor, Tensor, Tensor>()"
  result0: layer_norm_jvp(input_p, input_t, weight_p, weight_t, bias_p, bias_t, result1, result2, normalized_shape)

- name: native_layer_norm_backward(Tensor grad_out, Tensor input, int[] normalized_shape, Tensor mean, Tensor rstd, Tensor? weight, Tensor? bias, bool[3] output_mask) -> (Tensor, Tensor, Tensor)
  input, weight, grad_out: layer_norm_double_backward(input, weight, grads[0], grads[1], grads[2], grad_out, mean, rstd, normalized_shape, grad_input_mask)
  bias: Tensor()
  mean: not_implemented("native_layer_norm_backward mean")
  rstd: not_implemented("native_layer_norm_backward rstd")

- name: native_group_norm(Tensor input, Tensor? weight, Tensor? bias, int N, int C, int HxW, int group, float eps) -> (Tensor, Tensor, Tensor)
  input, weight, bias: "GradMode::is_enabled() || grads[1].defined() || grads[2].defined() ? infinitely_differentiable_native_group_norm_backward(grads[0], grads[1], grads[2], input, result1, result2, weight, N, C, HxW, group, eps, grad_input_mask) : (grads[0].defined() ? native_group_norm_backward(grads[0].is_contiguous() ? grads[0] : grads[0].contiguous(), input.is_contiguous() ? input : input.contiguous(), result1, result2, weight, N, C, HxW, group, grad_input_mask) : std::tuple<Tensor, Tensor, Tensor>())"
  result0: group_norm_jvp(input_p, input_t, weight_p, weight_t, bias_p, bias_t, result1, result2, group)
  result1: group_norm_mean_jvp(input_t, result1, group)
  result2: group_norm_invstd_jvp(input_p, input_t, result1, result2, group)

- name: ne_.Scalar(Tensor(a!) self, Scalar other) -> Tensor(a!)
  self: zeros_like(self)
  result: self_t.zero_()

- name: ne_.Tensor(Tensor(a!) self, Tensor other) -> Tensor(a!)
  self: zeros_like(self)
  other: zeros_like(other)
  result: self_t.zero_()

- name: neg(Tensor self) -> Tensor
  self: grad.neg()
  result: auto_element_wise

- name: nextafter(Tensor self, Tensor other) -> Tensor
  self: not_implemented("nextafter")
  other: not_implemented("nextafter")

- name: norm.Scalar(Tensor self, Scalar p=2) -> Tensor
  self: norm_backward(grad, self, p, result)
  result: norm_jvp(self_p, self_t, p, result)

- name: norm.ScalarOpt_dim(Tensor self, Scalar? p, int[1] dim, bool keepdim=False) -> Tensor
  self: norm_backward(grad, self, p, result, dim, keepdim)
  result: norm_jvp(self_p, self_t, p, result, dim, keepdim)

- name: norm.ScalarOpt_dtype(Tensor self, Scalar? p, *, ScalarType dtype) -> Tensor
  self: norm_backward(grad, self.to(grad.scalar_type()), p, result)
  result: norm_jvp(self_p, self_t, p, result)

- name: norm.ScalarOpt_dim_dtype(Tensor self, Scalar? p, int[1] dim, bool keepdim, *, ScalarType dtype) -> Tensor
  self: norm_backward(grad, self.to(grad.scalar_type()), p, result, dim, keepdim)
  result: norm_jvp(self_p, self_t, p, result, dim, keepdim)

- name: linalg_vector_norm(Tensor self, Scalar ord=2, int[1]? dim=None, bool keepdim=False, *, ScalarType? dtype=None) -> Tensor
  self: linalg_vector_norm_backward(grad, self, ord, result, dim, keepdim)
  result: linalg_vector_norm_jvp(self_p, self_t, ord, result, dim, keepdim)

- name: _pdist_forward(Tensor self, float p=2) -> Tensor
  self: _pdist_backward(grad, self, p, result)

- name: _pdist_backward(Tensor grad, Tensor self, float p, Tensor pdist) -> Tensor
  grad: not_implemented("_pdist_backward")
  self: not_implemented("_pdist_backward")
  pdist: not_implemented("_pdist_backward")

- name: _euclidean_dist(Tensor x1, Tensor x2) -> Tensor
  x1, x2: _euclidean_dist_backward(grad, x1, x2, result)

- name: _cdist_forward(Tensor x1, Tensor x2, float p, int? compute_mode) -> Tensor
  x1: _cdist_backward(grad.contiguous(), x1, x2, p, result)
  x2: _cdist_backward(grad.mT().contiguous(), x2, x1, p, result.mT().contiguous())

- name: _cdist_backward(Tensor grad, Tensor x1, Tensor x2, float p, Tensor cdist) -> Tensor
  grad: not_implemented("_cdist_backward")
  x1: not_implemented("_cdist_backward")
  x2: not_implemented("_cdist_backward")
  cdist: not_implemented("_cdist_backward")

- name: normal_(Tensor(a!) self, float mean=0, float std=1, *, Generator? generator=None) -> Tensor(a!)
  self: zeros_like(grad)
  result: self_t.zero_()

- name: normal.Tensor_float(Tensor mean, float std=1, *, Generator? generator=None) -> Tensor
  mean: at::zeros(mean.sizes(), grad.options())
  result: auto_element_wise

- name: normal.float_Tensor(float mean, Tensor std, *, Generator? generator=None) -> Tensor
  std: at::zeros(std.sizes(), grad.options())
  result: auto_element_wise

- name: normal.Tensor_Tensor(Tensor mean, Tensor std, *, Generator? generator=None) -> Tensor
  mean: at::zeros(mean.sizes(), grad.options())
  std: at::zeros(std.sizes(), grad.options())
  result: zeros_like(mean_t)

- name: linalg_householder_product(Tensor input, Tensor tau) -> Tensor
  input, tau: householder_product_backward(grad, result, input, tau)
  result: householder_product_jvp(input_t, tau_t, result, input_p, tau_p)

- name: ormqr(Tensor self, Tensor input2, Tensor input3, bool left=True, bool transpose=False) -> Tensor
  self: not_implemented("ormqr")
  input2: not_implemented("ormqr")
  input3: not_implemented("ormqr")

- name: permute(Tensor(a) self, int[] dims) -> Tensor(a)
  self: permute_backwards(grad, dims)
  result: auto_linear

- name: poisson(Tensor self, Generator? generator=None) -> Tensor
  self: zeros_like(self)
  result: auto_element_wise

- name: pow.Tensor_Scalar(Tensor self, Scalar exponent) -> Tensor
  self: pow_backward(grad, self, exponent)
  result: auto_element_wise

- name: pow.Tensor_Tensor(Tensor self, Tensor exponent) -> Tensor
  self: pow_backward_self(grad, self, exponent)
  exponent: pow_backward_exponent(grad, self, exponent, result)
  result: (pow_backward_self(self_t.conj(), self_p, exponent_p) + pow_backward_exponent(exponent_t.conj(), self_p, exponent_p, result)).conj()

- name: pow.Scalar(Scalar self, Tensor exponent) -> Tensor
  exponent: pow_backward_exponent(grad, self, exponent, result)
  result: auto_element_wise

- name: prod(Tensor self, *, ScalarType? dtype=None) -> Tensor
  self: prod_backward(grad, self.to(grad.scalar_type()), result)
  result: (prod_backward(at::ones({}, result.options()).expand_as(result), self_p.to(result.scalar_type()), result) * self_t.conj()).sum().conj()

- name: prod.dim_int(Tensor self, int dim, bool keepdim=False, *, ScalarType? dtype=None) -> Tensor
  self: prod_backward(grad, self.to(grad.scalar_type()), result, dim, keepdim)
  result: (prod_backward(at::ones({}, result.options()).expand_as(result), self_p.to(result.scalar_type()), result, dim, keepdim) * self_t.conj()).sum(dim, keepdim).conj()

- name: put_(Tensor(a!) self, Tensor index, Tensor source, bool accumulate=False) -> Tensor(a!)
  self: "accumulate ? grad : grad.put(index, zeros_like(source), false)"
  index: non_differentiable
  source: grad.take(index).reshape_as(source)
  result: auto_linear  # It is affine, but sure

- name: linalg_qr(Tensor A, str mode='reduced') -> (Tensor Q, Tensor R)
  A: linalg_qr_backward(grad_Q, grad_R, Q, R, mode)
  Q, R: linalg_qr_jvp(A_t, Q, R, mode)

- name: rad2deg(Tensor self) -> Tensor
  self: rad2deg_backward(grad)
  result: auto_element_wise

- name: random_.from(Tensor(a!) self, int from, int? to, *, Generator? generator=None) -> Tensor(a!)
  self: zeros_like(grad)
  result: self_t.zero_()

- name: random_.to(Tensor(a!) self, int to, *, Generator? generator=None) -> Tensor(a!)
  self: zeros_like(grad)
  result: self_t.zero_()

- name: random_(Tensor(a!) self, *, Generator? generator=None) -> Tensor(a!)
  self: zeros_like(grad)
  result: self_t.zero_()

- name: reciprocal(Tensor self) -> Tensor
  self: -grad * (result * result).conj()
  result: auto_element_wise

- name: remainder.Scalar(Tensor self, Scalar other) -> Tensor
  self: grad
  result: auto_element_wise

- name: remainder.Tensor(Tensor self, Tensor other) -> Tensor
  self: grad
  other: -grad * self.div(other, /*rounding_mode=*/"floor")
  result: self_t - other_t * self_p.div(other_p, /*rounding_mode=*/"floor")

- name: renorm(Tensor self, Scalar p, int dim, Scalar maxnorm) -> Tensor
  self: renorm_backward(grad, self, p, dim, maxnorm)

- name: repeat(Tensor self, int[] repeats) -> Tensor
  self: repeat_backward(grad, repeats, self.sizes())
  result: auto_linear

- name: special_entr(Tensor self) -> Tensor
  self: grad * (-(1 + self.log()))
  result: auto_element_wise

- name: special_ndtri(Tensor self) -> Tensor
  self: grad * std::sqrt(2 * M_PI) * (result.square() / 2).exp()
  result: auto_element_wise

- name: special_log_ndtr(Tensor self) -> Tensor
  self: grad / std::sqrt(2 * M_PI) * (result + self.pow(2) / 2).neg().exp()
  result: auto_element_wise

# [Note: Sometimes view derivatives]
# The following situation applies to other operations as well.
# TODO: This note is only referenced once by to_dense. Make this
# more generic if it's been referenced more than once.
#
# DO NOT define a backward for reshape!
# reshape is special in that it sometimes returns a view, and sometimes not.
# Defining a backward will make codegen spit out the forward call as
#     as_variable(baseType->reshape(self)),
# making it impossible (hard) to detect when it is actually a view.
# - name: reshape(Tensor self, IntArrayRef shape)

- name: _reshape_alias(Tensor(a) self, int[] size, int[] stride) -> Tensor(a)
  self: grad.reshape(self.sizes())
  result: auto_linear

- name: round(Tensor self) -> Tensor
  self: zeros_like(grad)
  result: auto_element_wise

- name: round.decimals(Tensor self, *, int decimals) -> Tensor
  self: zeros_like(grad)
  result: auto_element_wise

- name: rsqrt(Tensor self) -> Tensor
  self: -0.5 * grad * result.pow(3).conj()
  result: auto_element_wise

- name: scatter.src(Tensor self, int dim, Tensor index, Tensor src) -> Tensor
  self: grad.scatter(dim, index, 0)
  index: non_differentiable
  src: grad.gather(dim, index)
  result: self_t.scatter(dim, index, src_t)

- name: scatter.value(Tensor self, int dim, Tensor index, Scalar value) -> Tensor
  self: grad.scatter(dim, index, 0)
  index: non_differentiable
  result: self_t.scatter(dim, index, 0)

- name: scatter_add(Tensor self, int dim, Tensor index, Tensor src) -> Tensor
  self: grad
  index: non_differentiable
  src: grad.gather(dim, index)
  result: scatter_add(self_t, dim, index, src_t)

- name: select.int(Tensor(a) self, int dim, int index) -> Tensor(a)
  self: select_backward(grad, self.sizes(), dim, index)
  result: auto_linear

- name: select_backward(Tensor grad_output, int[] input_sizes, int dim, int index) -> Tensor
  grad_output: grad.select(dim, index)
  result: auto_linear

- name: sigmoid(Tensor self) -> Tensor
  self: sigmoid_backward(grad, result)
  result: auto_element_wise

- name: logit(Tensor self, float? eps=None) -> Tensor
  self: "GradMode::is_enabled() ? infinitely_differentiable_logit_backward(grad, self, eps) : logit_backward(grad, self, eps)"
  result: auto_element_wise

- name: sign(Tensor self) -> Tensor
  self: zeros_like(grad)
  result: auto_element_wise

- name: sgn(Tensor self) -> Tensor
  self: sgn_backward(self, grad, result)
  # Cannot use auto_element_wise here because the Jacobian is *not* Hermitian (in fact, it is symmetric)
  # The function is not holomorphic, so there's no reason for its Jacobian to be Hermitian
  # auto_element_wise has a name that's a bit deceiving in the complex case
  result: sgn_backward(self_p, self_t, result)

- name: sin(Tensor self) -> Tensor
  self: grad * self.cos().conj()
  result: auto_element_wise

- name: sinc(Tensor self) -> Tensor
  self: sinc_backward(grad, self)
  result: auto_element_wise

- name: sinh(Tensor self) -> Tensor
  self: grad * self.cosh().conj()
  result: auto_element_wise

- name: slice.Tensor(Tensor(a) self, int dim=0, int? start=None, int? end=None, int step=1) -> Tensor(a)
  self: slice_backward_wrapper(grad, self.sizes(), dim, start, end, step)
  result: auto_linear

- name: slice_backward(Tensor grad_output, int[] input_sizes, int dim, int start, int end, int step) -> Tensor
  grad_output: grad.slice(dim, start, end, step)
  result: auto_linear

- name: slice_scatter(Tensor self, Tensor src, int dim=0, int? start=None, int? end=None, int step=1) -> Tensor
  self: slice_scatter(grad, zeros_like(src), dim, start, end, step)
  src: grad.slice(dim, start, end, step)
  result: auto_linear

- name: select_scatter(Tensor self, Tensor src, int dim, int index) -> Tensor
  self: select_scatter(grad, zeros_like(src), dim, index)
  src: grad.select(dim, index)
  result: auto_linear

- name: diagonal_scatter(Tensor self, Tensor src, int offset=0, int dim1=0, int dim2=1) -> Tensor
  self: diagonal_scatter(grad, zeros_like(src), offset, dim1, dim2)
  src: grad.diagonal(offset, dim1, dim2)
  result: auto_linear

- name: as_strided_scatter(Tensor self, Tensor src, int[] size, int[] stride, int? storage_offset=None) -> Tensor
  self: as_strided_scatter_backward(grad, TensorGeometry(self), TensorGeometry(src), size, stride, storage_offset)
  # See Note [as_strided_scatter backward support]
  src: grad.contiguous().as_strided(size, stride, storage_offset)
  result: auto_linear

- name: slogdet(Tensor self) -> (Tensor sign, Tensor logabsdet)
  self: slogdet_backward(grad, self, sign, logabsdet)
  output_differentiability: [false, true]

- name: linalg_slogdet(Tensor self) -> (Tensor sign, Tensor logabsdet)
  self: slogdet_backward(grad, self, sign, logabsdet)
  output_differentiability: [false, true]

- name: _linalg_solve(Tensor A, Tensor B, *, bool left=True) -> (Tensor result, Tensor LU, Tensor pivots)
  A, B: linalg_solve_backward(grad, result, A, LU, pivots, left, grad_input_mask[1])
  result: "linalg_solve_jvp(A_t, B_t, result, LU, pivots, left, A_p.is_contiguous() && !A_p.is_complex())"
  output_differentiability: [True, False, False]  # LU is an auxiliary tensor not exposed to the user

- name: sort(Tensor self, int dim=-1, bool descending=False) -> (Tensor values, Tensor indices)
  self: value_selecting_reduction_backward(grad, dim, indices, self.sizes(), true)
  output_differentiability: [True, False]
  values: gather_with_keepdimed_indices(self_t, dim, indices, true)

- name: sort.stable(Tensor self, *, bool? stable, int dim=-1, bool descending=False) -> (Tensor values, Tensor indices)
  self: value_selecting_reduction_backward(grad, dim, indices, self.sizes(), true)
  output_differentiability: [True, False]
  values: gather_with_keepdimed_indices(self_t, dim, indices, true)

- name: split.Tensor(Tensor(a -> *) self, int split_size, int dim=0) -> Tensor(a)[]
  self: split_backward(grads, split_size, dim, self.sizes(), self.options())
  result: auto_linear

- name: unsafe_split.Tensor(Tensor self, int split_size, int dim=0) -> Tensor[]
  self: split_backward(grads, split_size, dim, self.sizes(), self.options())
  result: auto_linear

- name: split_with_sizes(Tensor(a -> *) self, int[] split_sizes, int dim=0) -> Tensor(a)[]
  self: split_with_sizes_backward(grads, split_sizes, dim, self.sizes(), self.options())
  result: auto_linear

- name: unsafe_split_with_sizes(Tensor self, int[] split_sizes, int dim=0) -> Tensor[]
  self: split_with_sizes_backward(grads, split_sizes, dim, self.sizes(), self.options())
  result: auto_linear

- name: sqrt(Tensor self) -> Tensor
  self: grad / (2 * result.conj())
  result: auto_element_wise

- name: squeeze(Tensor(a) self) -> Tensor(a)
  self: unsqueeze_to(grad, self.sizes())
  result: auto_linear

- name: squeeze.dim(Tensor(a) self, int dim) -> Tensor(a)
  self: unsqueeze_to(grad, dim, self.sizes())
  result: auto_linear

- name: squeeze_(Tensor(a!) self) -> Tensor(a!)
  self: unsqueeze_to(grad, self.sizes())
  result: auto_linear

- name: squeeze_.dim(Tensor(a!) self, int dim) -> Tensor(a!)
  self: unsqueeze_to(grad, dim, self.sizes())
  result: auto_linear

- name: std.correction(Tensor self, int[1]? dim, *, int? correction, bool keepdim=False) -> Tensor
  self: std_backward(result, grad, self, dim, correction, keepdim)
  # pointwise (variance) + sum + sqrt
  result: (at::real(var_backward(self_t.conj(), self_p, dim, correction, true).sum(dim.value_or(IntArrayRef({})), keepdim)) / (2. * result)).masked_fill_(result == 0, 0)

- name: std_mean.correction(Tensor self, int[1]? dim, *, int? correction, bool keepdim=False) -> (Tensor, Tensor)
  self: std_mean_backward(grads[0], grads[1], self, result0, dim, correction, keepdim)
  result0: (at::real(var_backward(self_t.conj(), self_p, dim, correction, true).sum(dim.value_or(IntArrayRef({})), keepdim)) / (2. * result0)).masked_fill_(result0 == 0, 0)
  # linear
  result1: mean(self_t, dim.value_or(IntArrayRef({})), keepdim)

- name: sub.Tensor(Tensor self, Tensor other, *, Scalar alpha=1) -> Tensor
  self: handle_r_to_c(self.scalar_type(), grad)
  other: handle_r_to_c(other.scalar_type(), maybe_multiply(-grad, alpha.conj()))
  result: self_t - maybe_multiply(other_t, alpha)

- name: sub.Scalar(Tensor self, Scalar other, Scalar alpha=1) -> Tensor
  self: handle_r_to_c(self.scalar_type(), grad)
  result: auto_element_wise

- name: rsub.Tensor(Tensor self, Tensor other, *, Scalar alpha=1) -> Tensor
  self: handle_r_to_c(self.scalar_type(), maybe_multiply(-grad, alpha.conj()))
  other: handle_r_to_c(other.scalar_type(), grad)
  result: -maybe_multiply(self_t, alpha) + other_t

- name: rsub.Scalar(Tensor self, Scalar other, Scalar alpha=1) -> Tensor
  self: handle_r_to_c(self.scalar_type(), maybe_multiply(-grad, alpha.conj()))
  result: auto_element_wise

- name: sum(Tensor self, *, ScalarType? dtype=None) -> Tensor
  self: grad.expand(self.sizes())
  result: auto_linear

- name: sum.dim_IntList(Tensor self, int[1] dim, bool keepdim=False, *, ScalarType? dtype=None) -> Tensor
  self: sum_backward(grad, self.sizes(), dim, keepdim)
  result: auto_linear

- name: nansum(Tensor self, int[1] dim=[], bool keepdim=False, *, ScalarType? dtype=None) -> Tensor
  self: nansum_backward(grad.to(self.scalar_type()), self, dim, keepdim)
  result: at::where(self_p.isnan(), 0, self_t).sum(dim, keepdim, dtype)

# We never call _linalg_svd with compute_uv=False in an autograd context, so we don't even consider it here
- name: _linalg_svd(Tensor A, bool full_matrices=False, bool compute_uv=True, *, str? driver=None) -> (Tensor U, Tensor S, Tensor Vh)
  A: "svd_backward(full_matrices && grad_U.defined() ? grad_U.narrow(-1, 0, S.size(-1)) : grad_U,
                   grad_S,
                   full_matrices && grad_Vh.defined() ? grad_Vh.narrow(-2, 0, S.size(-1)) : grad_Vh,
                   full_matrices ? U.narrow(-1, 0, S.size(-1)) : U,
                   S,
                   full_matrices ? Vh.narrow(-2, 0, S.size(-1)) : Vh)"
  U, S, Vh: linalg_svd_jvp(A_t, U, S, Vh, full_matrices)

- name: symeig(Tensor self, bool eigenvectors=False, bool upper=True) -> (Tensor eigenvalues, Tensor eigenvectors)
  self: linalg_eig_backward(grads[0], grads[1], eigenvalues, eigenvectors_return, /*is_hermitian=*/true, /*symeig_eigenvector=*/eigenvectors)

- name: _linalg_eigh(Tensor A, str UPLO="L", bool compute_v=True) -> (Tensor eigenvalues, Tensor eigenvectors)
  A: linalg_eig_backward(grads[0], grads[1], eigenvalues, eigenvectors, /*is_hermitian=*/true)
  eigenvalues, eigenvectors: linalg_eig_jvp(A_t, eigenvalues, eigenvectors, /*is_hermitian=*/true)

- name: linalg_eig(Tensor self) -> (Tensor eigenvalues, Tensor eigenvectors)
  self: handle_r_to_c(self.scalar_type(), linalg_eig_backward(grads[0], grads[1], eigenvalues, eigenvectors, /*is_hermitian=*/false))
  eigenvalues, eigenvectors: linalg_eig_jvp(self_t, eigenvalues, eigenvectors, /*is_hermitian=*/false)

- name: t(Tensor(a) self) -> Tensor(a)
  self: grad.t()
  result: auto_linear

- name: t_(Tensor(a!) self) -> Tensor(a!)
  self: grad.t()
  result: auto_linear

- name: one_hot(Tensor self, int num_classes=-1) -> Tensor
  self: non_differentiable

- name: flip(Tensor self, int[] dims) -> Tensor
  self: grad.flip(dims)
  result: auto_linear

- name: roll(Tensor self, int[1] shifts, int[1] dims=[]) -> Tensor
  self: grad.roll(fmap(reverse_list(shifts), [](int64_t i){return -i;}), reverse_list(dims))
  result: auto_linear

- name: rot90(Tensor self, int k=1, int[] dims=[0,1]) -> Tensor
  self: grad.rot90(-k, dims)
  result: auto_linear

- name: take(Tensor self, Tensor index) -> Tensor
  self: zeros_like(self).put_(index, grad, true)
  index: non_differentiable
  result: auto_linear

- name: tan(Tensor self) -> Tensor
  self: grad * (1 + result.pow(2)).conj()
  result: auto_element_wise

- name: tanh(Tensor self) -> Tensor
  self: tanh_backward(grad, result)
  result: auto_element_wise

- name: topk(Tensor self, int k, int dim=-1, bool largest=True, bool sorted=True) -> (Tensor values, Tensor indices)
  self: value_selecting_reduction_backward(grad, dim, indices, self.sizes(), true)
  output_differentiability: [True, False]
  values: gather(self_t, dim, indices)

- name: trace(Tensor self) -> Tensor
  self: trace_backward(grad, self.sizes())
  result: auto_linear

- name: transpose.int(Tensor(a) self, int dim0, int dim1) -> Tensor(a)
  self: grad.transpose(dim0, dim1)
  result: auto_linear

- name: transpose_(Tensor(a!) self, int dim0, int dim1) -> Tensor(a!)
  self: grad.transpose(dim0, dim1)
  result: auto_linear

- name: triangular_solve(Tensor self, Tensor A, bool upper=True, bool transpose=False, bool unitriangular=False) -> (Tensor solution, Tensor cloned_coefficient)
  self, A: triangular_solve_backward(grad_solution, grad_cloned_coefficient, self, A, solution, upper, transpose, unitriangular, grad_input_mask)
  solution: triangular_solve_jvp(solution, A_p, A_t, self_t, upper, transpose, unitriangular)
  cloned_coefficient: A_t

- name: linalg_solve_triangular(Tensor self, Tensor B, *, bool upper, bool left=True, bool unitriangular=False) -> Tensor
  self, B: linalg_solve_triangular_backward(grad, self, result, upper, left, unitriangular, grad_input_mask)
  result: linalg_solve_triangular_forward_AD(self_t, B_t, self_p, result, upper, left, unitriangular)

- name: tril(Tensor self, int diagonal=0) -> Tensor
  self: grad.tril(diagonal)
  result: auto_linear

- name: triu(Tensor self, int diagonal=0) -> Tensor
  self: grad.triu(diagonal)
  result: auto_linear

- name: trunc(Tensor self) -> Tensor
  self: zeros_like(grad)
  result: auto_element_wise

# DO NOT define a backward for to_dense
# See [Note: Sometimes view derivatives]
# - name: to_dense(Tensor self, ScalarType? dtype=None) -> Tensor
#
- name: _to_dense(Tensor self, ScalarType? dtype=None) -> Tensor
  self: to_dense_backward(grad, self)

- name: to_sparse(Tensor self) -> Tensor
  self: grad.to_dense()

- name: to_sparse.sparse_dim(Tensor self, int sparse_dim) -> Tensor
  self: grad.to_dense()

- name: to_mkldnn(Tensor self, ScalarType? dtype=None) -> Tensor
  self: to_mkldnn_backward(grad, self)

- name: unfold(Tensor(a) self, int dimension, int size, int step) -> Tensor(a)
  self: unfold_backward(grad, self.sizes(), dimension, size, step)
  result: auto_linear

- name: unfold_backward(Tensor grad_in, int[] input_sizes, int dim, int size, int step) -> Tensor
  grad_in: grad.unfold(dim, size, step)
  result: auto_linear

- name: uniform_(Tensor(a!) self, float from=0, float to=1, *, Generator? generator=None) -> Tensor(a!)
  self: zeros_like(grad)
  result: self_t.zero_()

- name: _unique(Tensor self, bool sorted=True, bool return_inverse=False) -> (Tensor, Tensor)
  output_differentiability: [True, False]
  self: not_implemented("_unique")

- name: unique_dim(Tensor self, int dim, bool sorted=True, bool return_inverse=False, bool return_counts=False) -> (Tensor, Tensor, Tensor)
  output_differentiability: [True, False, False]
  self: not_implemented("unique_dim")

- name: unique_consecutive(Tensor self, bool return_inverse=False, bool return_counts=False, int? dim=None) -> (Tensor, Tensor, Tensor)
  output_differentiability: [True, False, False]
  self: not_implemented("unique_consecutive")

- name: unique_dim_consecutive(Tensor self, int dim, bool return_inverse=False, bool return_counts=False) -> (Tensor, Tensor, Tensor)
  output_differentiability: [True, False, False]
  self: not_implemented("unique_dim_consecutive")

- name: _unique2(Tensor self, bool sorted=True, bool return_inverse=False, bool return_counts=False) -> (Tensor, Tensor, Tensor)
  output_differentiability: [True, False, False]
  self: not_implemented("_unique2")

- name: _unsafe_view(Tensor self, int[] size) -> Tensor
  self: grad.reshape(self.sizes())
  result: auto_linear

- name: lift(Tensor self) -> Tensor
  self: not_implemented("lift")

- name: unsqueeze(Tensor(a) self, int dim) -> Tensor(a)
  self: grad.squeeze(dim)
  result: auto_linear

- name: unsqueeze_(Tensor(a!) self, int dim) -> Tensor(a!)
  self: grad.squeeze(dim)
  result: auto_linear

- name: var.correction(Tensor self, int[1]? dim, *, int? correction, bool keepdim=False) -> Tensor
  self: var_backward(grad, self, dim, correction, keepdim)
  # pointwise + sum
  result: at::real(var_backward(self_t.conj(), self_p, dim, correction, true).sum(dim.value_or(IntArrayRef({})), keepdim))

- name: var_mean.correction(Tensor self, int[1]? dim, *, int? correction, bool keepdim=False) -> (Tensor, Tensor)
  self: var_mean_backward(grads[0], grads[1], self, dim, correction, keepdim)
  result0: at::real(var_backward(self_t.conj(), self_p, dim, correction, true).sum(dim.value_or(IntArrayRef({})), keepdim))
  # linear
  result1: mean(self_t, dim.value_or(IntArrayRef({})), keepdim)

- name: view(Tensor(a) self, int[] size) -> Tensor(a)
  self: grad.reshape(self.sizes())
  result: auto_linear

- name: view.dtype(Tensor(a) self, ScalarType dtype) -> Tensor(a)
  output_differentiability: [False]

- name: view_as_real(Tensor(a) self) -> Tensor(a)
  self: at::view_as_complex(grad.contiguous()) # gx0 + 1j * gx1
  result: at::view_as_real(self_t)

- name: view_as_complex(Tensor(a) self) -> Tensor(a)
  self: at::view_as_real(grad.contiguous().resolve_conj()) # [gx, gy]
  result: at::view_as_complex(self_t)

- name: where.self(Tensor condition, Tensor self, Tensor other) -> Tensor
  condition: non_differentiable
  self: where(condition, grad, zeros_like(grad))
  other: where(condition, zeros_like(grad), grad)
  result: where(condition, self_t, other_t)

# weight_norm_cuda_interface_backward does not have an explicitly defined derivative, so if we do happen
# to be running backward with create_graph=True, fall back to a backward function that uses
# differentiable ops.
- name: _weight_norm_interface(Tensor v, Tensor g, int dim=0) -> (Tensor, Tensor)
  v, g: "grad.defined() ? (GradMode::is_enabled() ? _weight_norm_differentiable_backward(grad.contiguous(), v, g, result1, dim) : _weight_norm_interface_backward(grad.contiguous(), v, g, result1, dim)) : std::tuple<Tensor, Tensor>()"

- name: zero_(Tensor(a!) self) -> Tensor(a!)
  self: zeros_like(grad)
  result: auto_linear

- name: sparse_mask(Tensor self, Tensor mask) -> Tensor
  self: grad.to_dense().sparse_mask(mask).to_dense()
  mask: non_differentiable

- name: _sparse_coo_tensor_with_dims_and_tensors(int sparse_dim, int dense_dim, int[] size, Tensor indices, Tensor values, *, ScalarType? dtype=None, Layout? layout=None, Device? device=None, bool? pin_memory=False) -> Tensor
  values: sparse_constructor_values_backward(grad, indices)

- name: _sparse_sum.dim(Tensor self, int[1] dim) -> Tensor
  self: at::_sparse_sum_backward(grad, self, dim)

- name: _standard_gamma(Tensor self, Generator? generator=None) -> Tensor
  self: grad * _standard_gamma_grad(self, result)

- name: _standard_gamma_grad(Tensor self, Tensor output) -> Tensor
  self: not_implemented("_standard_gamma_grad")

- name: values(Tensor(a) self) -> Tensor(a)
  self: at::_sparse_coo_tensor_unsafe(self.indices(), grad, self.sizes())._coalesced_(true)

# Why is _values() not differentiable?
# See NOTE [ Sparse: autograd and API ]
- name: _values(Tensor(a) self) -> Tensor(a)
  output_differentiability: [False]

# NN
- name: _trilinear(Tensor i1, Tensor i2, Tensor i3, int[] expand1, int[] expand2, int[] expand3, int[] sumdim, int unroll_dim=1) -> Tensor
  i1, i2, i3: _trilinear_backward(grad, i1, i2, i3, expand1, expand2, expand3, sumdim, grad_input_mask)
  result: "_trilinear(i1_t, i2_p, i3_p, expand1, expand2, expand3, sumdim, unroll_dim) +
           _trilinear(i1_p, i2_t, i3_p, expand1, expand2, expand3, sumdim, unroll_dim) +
           _trilinear(i1_p, i2_p, i3_t, expand1, expand2, expand3, sumdim, unroll_dim)"

- name: constant_pad_nd(Tensor self, int[] pad, Scalar value=0) -> Tensor
  self: constant_pad_nd_backward(grad, pad)
  result: constant_pad_nd(self_t, pad, 0)

- name: binary_cross_entropy(Tensor self, Tensor target, Tensor? weight=None, int reduction=Mean) -> Tensor
  self: binary_cross_entropy_backward(grad, self, target, weight, reduction)
  target: binary_cross_entropy_target_backward(grad, self, target, weight, reduction)
  result: "apply_loss_reduction(
               binary_cross_entropy_backward(self_t, self_p, target_p, weight, at::Reduction::None)
             + binary_cross_entropy_target_backward(target_t, self_p, target_p, weight, at::Reduction::None),
           reduction)"

- name: binary_cross_entropy_backward(Tensor grad_output, Tensor self, Tensor target, Tensor? weight=None, int reduction=Mean) -> Tensor
  self: binary_cross_entropy_double_backward(grad_output, grad, self, target, weight, reduction)
  target: binary_cross_entropy_double_backward_target(grad, grad_output, self, target, weight, reduction)
  grad_output: binary_cross_entropy_double_backward_grad_output(grad, self, target, weight, reduction)
  result: " binary_cross_entropy_double_backward(grad_output_p, self_t, self_p, target_p, weight, reduction)
          + binary_cross_entropy_double_backward_target(target_t, grad_output_p, self_p, target_p, weight, reduction)
          + binary_cross_entropy_double_backward_grad_output(grad_output_t, self_p, target_p, weight, reduction)"

- name: binary_cross_entropy_with_logits(Tensor self, Tensor target, Tensor? weight=None, Tensor? pos_weight=None, int reduction=Mean) -> Tensor
  self: binary_cross_entropy_with_logits_backward(grad, self, target, weight, pos_weight, reduction)
  target: binary_cross_entropy_with_logits_target_backward(grad, self, target, weight, pos_weight, reduction)
  result: "apply_loss_reduction(
               binary_cross_entropy_with_logits_backward(self_t, self_p, target_p, weight, pos_weight, at::Reduction::None)
             + binary_cross_entropy_with_logits_target_backward(target_t, self_p, target_p, weight, pos_weight, at::Reduction::None),
           reduction)"

- name: embedding(Tensor weight, Tensor indices, int padding_idx=-1, bool scale_grad_by_freq=False, bool sparse=False) -> Tensor
  indices: non_differentiable
  weight: embedding_backward(grad, indices, weight.size(0), padding_idx, scale_grad_by_freq, sparse)
  result: auto_linear

- name: embedding_dense_backward(Tensor grad_output, Tensor indices, int num_weights, int padding_idx, bool scale_grad_by_freq) -> Tensor
  grad_output: embedding_dense_double_backward(grad, indices, padding_idx)
  indices: non_differentiable
  result: auto_linear

- name: _embedding_bag(Tensor weight, Tensor indices, Tensor offsets, bool scale_grad_by_freq=False, int mode=0, bool sparse=False, Tensor? per_sample_weights=None, bool include_last_offset=False, int padding_idx=-1) -> (Tensor, Tensor, Tensor, Tensor)
  indices: non_differentiable
  offsets: non_differentiable
  weight: _embedding_bag_backward(grad, indices, offsets, result1, result2, result3, weight.size(0), scale_grad_by_freq, mode, sparse, per_sample_weights, padding_idx)
  per_sample_weights: _embedding_bag_per_sample_weights_backward(grad, weight, indices, offsets, result1, mode, padding_idx)

- name: _embedding_bag_dense_backward(Tensor grad, Tensor indices, Tensor offset2bag, Tensor bag_size, Tensor maximum_indices, int num_weights, bool scale_grad_by_freq, int mode, Tensor? per_sample_weights, int padding_idx=-1) -> Tensor
  indices: non_differentiable
  offset2bag: non_differentiable
  bag_size: non_differentiable
  maximum_indices: non_differentiable

- name: embedding_renorm_(Tensor(a!) self, Tensor indices, float max_norm, float norm_type) -> Tensor(a!)
  indices: non_differentiable
  self: not_implemented("embedding_renorm")

- name: kl_div(Tensor self, Tensor target, int reduction=Mean, *, bool log_target=False) -> Tensor
  self: kl_div_backward(grad, self, target, reduction, log_target)
  target: kl_div_target_backward(grad, self, target, reduction, log_target)
  result: apply_loss_reduction(kl_div_backward(self_t, self_p, target_p, at::Reduction::None, log_target) +  kl_div_target_backward(target_t, self_p, target_p, at::Reduction::None, log_target), reduction)

- name: mse_loss(Tensor self, Tensor target, int reduction=Mean) -> Tensor
  self: mse_loss_backward(grad, self, target, reduction)
  target: mse_loss_backward(grad, target, self, reduction)
  result: apply_loss_reduction(mse_loss_backward(self_t.conj(), self_p, target_p, at::Reduction::None).conj() + mse_loss_backward(target_t.conj(), target_p, self_p, at::Reduction::None).conj(), reduction)

- name: multi_margin_loss(Tensor self, Tensor target, Scalar p=1, Scalar margin=1, Tensor? weight=None, int reduction=Mean) -> Tensor
  self: multi_margin_loss_backward(grad, self, target, p, margin, weight, reduction)
  target: non_differentiable

- name: multilabel_margin_loss_forward(Tensor self, Tensor target, int reduction) -> (Tensor output, Tensor is_target)
  self: multilabel_margin_loss_backward(grad, self, target, reduction, is_target)
  target: non_differentiable

- name: nll_loss_forward(Tensor self, Tensor target, Tensor? weight, int reduction, int ignore_index) -> (Tensor output, Tensor total_weight)
  self: nll_loss_backward(grad, self, target, weight, reduction, ignore_index, total_weight)
  target: non_differentiable
  output: std::get<0>(nll_loss_forward(self_t, target, weight, reduction, ignore_index))

- name: nll_loss2d_forward(Tensor self, Tensor target, Tensor? weight, int reduction, int ignore_index) -> (Tensor output, Tensor total_weight)
  self: nll_loss2d_backward(grad, self, target, weight, reduction, ignore_index, total_weight)
  target: non_differentiable
  output: std::get<0>(nll_loss2d_forward(self_t, target, weight, reduction, ignore_index))

- name: smooth_l1_loss(Tensor self, Tensor target, int reduction=Mean, float beta=1.0) -> Tensor
  self: smooth_l1_loss_backward(grad, self, target, reduction, beta)
  target: smooth_l1_loss_backward(grad, target, self, reduction, beta)
  result: apply_loss_reduction(smooth_l1_loss_backward(self_t.conj(), self_p, target_p, at::Reduction::None, beta).conj() + smooth_l1_loss_backward(target_t.conj(), target_p, self_p, at::Reduction::None, beta).conj(), reduction)

- name: huber_loss(Tensor self, Tensor target, int reduction=Mean, float delta=1.0) -> Tensor
  self: huber_loss_backward(grad, self, target, reduction, delta)
  target: huber_loss_backward(grad, target, self, reduction, delta)
  result: apply_loss_reduction(huber_loss_backward(self_t.conj(), self_p, target_p, at::Reduction::None, delta).conj() + huber_loss_backward(target_t.conj(), target_p, self_p, at::Reduction::None, delta).conj(), reduction)

- name: soft_margin_loss(Tensor self, Tensor target, int reduction=Mean) -> Tensor
  self: soft_margin_loss_backward(grad, self, target, reduction)
  result: apply_loss_reduction(soft_margin_loss_backward(self_t.conj(), self_p, target, at::Reduction::None).conj(), reduction)

- name: relu(Tensor self) -> Tensor
  self: threshold_backward(grad, result, 0)
  result: auto_element_wise

- name: silu(Tensor self) -> Tensor
  self: "GradMode::is_enabled() ? infinitely_differentiable_silu_backward(grad, self) : silu_backward(grad, self)"
  result: auto_element_wise

- name: mish(Tensor self) -> Tensor
  self: "GradMode::is_enabled() ? infinitely_differentiable_mish_backward(grad, self) : mish_backward(grad, self)"
  result: auto_element_wise

- name: elu(Tensor self, Scalar alpha=1, Scalar scale=1, Scalar input_scale=1) -> Tensor
  self: elu_backward(grad, alpha, scale, input_scale, /* is_result */ false, self)
  result: auto_element_wise

- name: elu_(Tensor(a!) self, Scalar alpha=1, Scalar scale=1, Scalar input_scale=1) -> Tensor(a!)
  self: elu_backward(grad, alpha, scale, input_scale, /* is_result */ true, result)

- name: celu(Tensor self, Scalar alpha=1.0) -> Tensor
  self: elu_backward(grad, alpha, 1, 1.0/alpha.toFloat(), /* is_result */ false, self)
  result: auto_element_wise

- name: celu_(Tensor(a!) self, Scalar alpha=1.0) -> Tensor(a!)
  self: elu_backward(grad, alpha, 1, 1.0/alpha.toFloat(), /* is_result */ true, result)

- name: gelu(Tensor self, *, str approximate='none') -> Tensor
  self: gelu_backward(grad, self, approximate)
  result: auto_element_wise

- name: gelu_backward(Tensor grad_output, Tensor self, *, str approximate='none') -> Tensor
  grad_output: gelu_backward(grad, self, approximate)
  self: gelu_double_backward(grad, grad_output, self, approximate)
  result: gelu_backward(grad_output_t, self_p, approximate) + gelu_double_backward(self_t, grad_output_p, self_p, approximate)

- name: glu(Tensor self, int dim=-1) -> Tensor
  # TODO: glu_backward can benefit from forward result,
  # and forward ad/forward over reverse ad for that matter
  self: glu_backward(grad, self, dim)
  result: glu_jvp(result, self_p, self_t, dim)

- name: hardshrink(Tensor self, Scalar lambd=0.5) -> Tensor
  self: hardshrink_backward(grad, self, lambd)
  result: auto_element_wise

- name: hardshrink_backward(Tensor grad_out, Tensor self, Scalar lambd) -> Tensor
  grad_out: hardshrink_backward(grad, self, lambd)
  self: zeros_like(grad)
  result: at::where((self_p > lambd).logical_or(self_p < -lambd), grad_out_t, at::zeros({}, result.options()).expand_as(result))

- name: hardtanh(Tensor self, Scalar min_val=-1, Scalar max_val=1) -> Tensor
  self: hardtanh_backward(grad, self, min_val, max_val)
  result: auto_element_wise

- name: leaky_relu(Tensor self, Scalar negative_slope=0.01) -> Tensor
  self: leaky_relu_backward(grad, self, negative_slope, false)
  result: auto_element_wise

- name: leaky_relu_(Tensor(a!) self, Scalar negative_slope=0.01) -> Tensor(a!)
  self: leaky_relu_backward(grad, result, negative_slope, true)
  result: auto_element_wise

- name: log_sigmoid_forward(Tensor self) -> (Tensor output, Tensor buffer)
  self: log_sigmoid_backward(grad, self, buffer)
  output: auto_element_wise

- name: _log_softmax(Tensor self, int dim, bool half_to_float) -> Tensor
  self: _log_softmax_backward_data(grad, result, dim, self.scalar_type())
  result: self_t - logsumexp_jvp(self_p, self_t, {dim}, true)

- name: _sparse_log_softmax(Tensor self, int dim, bool half_to_float) -> Tensor
  self: _sparse_log_softmax_backward_data(grad, result, dim, self)

- name: _masked_softmax(Tensor self, Tensor mask, int? dim=None) -> Tensor
  self: _masked_softmax_backward(grad, result, mask, dim)
  mask: non_differentiable

- name: prelu(Tensor self, Tensor weight) -> Tensor
  self, weight: "grad.defined() ? prelu_backward(grad, self, weight) : std::tuple<Tensor, Tensor>()"
  result: prelu_jvp(self_p, self_t, weight_p, weight_t)

- name: prelu_backward(Tensor grad_output, Tensor self, Tensor weight) -> (Tensor, Tensor)
  grad_output, self, weight: prelu_double_backward(grads[0], grads[1], grad_output, self, weight)
  result0: prelu_backward_self_jvp(self_p, weight_p, weight_t, grad_output_p, grad_output_t)
  result1: prelu_backward_weight_jvp(weight_p, self_p, self_t, grad_output_p, grad_output_t)

- name: rrelu_with_noise(Tensor self, Tensor noise, Scalar lower=0.125, Scalar upper=0.3333333333333333, bool training=False, Generator? generator=None) -> Tensor
  self: rrelu_with_noise_backward(grad, self, noise, lower, upper, training, false)
  result: auto_element_wise


- name: rrelu_with_noise_(Tensor(a!) self, Tensor noise, Scalar lower=0.125, Scalar upper=0.3333333333333333, bool training=False, Generator? generator=None) -> Tensor(a!)
  self: rrelu_with_noise_backward(grad, result, noise, lower, upper, training, true)

- name: _softmax(Tensor self, int dim, bool half_to_float) -> Tensor
  self: _softmax_backward_data(grad, result, dim, self.scalar_type())
  result: result * (self_t - logsumexp_jvp(self_p, self_t, {dim}, true))

- name: _sparse_softmax(Tensor self, int dim, bool half_to_float) -> Tensor
  self: _sparse_softmax_backward_data(grad, result, dim, self)

- name: _sparse_sparse_matmul(Tensor self, Tensor other) -> Tensor
  self: sparse_sparse_matmul_backward(grad, self, other, 0)
  other: sparse_sparse_matmul_backward(grad, self, other, 1)

- name: softplus(Tensor self, Scalar beta=1, Scalar threshold=20) -> Tensor
  self: softplus_backward(grad, self, beta, threshold)
  result: auto_element_wise

- name: softshrink(Tensor self, Scalar lambd=0.5) -> Tensor
  self: softshrink_backward(grad, self, lambd)
  result: auto_element_wise

- name: threshold(Tensor self, Scalar threshold, Scalar value) -> Tensor
  self: threshold_backward(grad, self, threshold)
  result: auto_element_wise

- name: threshold_(Tensor(a!) self, Scalar threshold, Scalar value) -> Tensor(a!)
  self: threshold_backward(grad, result, threshold)
  result: auto_element_wise

- name: reflection_pad1d(Tensor self, int[2] padding) -> Tensor
  self: reflection_pad1d_backward(grad, self, padding)
  result: auto_linear

- name: reflection_pad2d(Tensor self, int[4] padding) -> Tensor
  self: reflection_pad2d_backward(grad, self, padding)
  result: auto_linear

- name: reflection_pad3d(Tensor self, int[6] padding) -> Tensor
  self: reflection_pad3d_backward(grad, self, padding)
  result: auto_linear

- name: replication_pad1d(Tensor self, int[2] padding) -> Tensor
  self: replication_pad1d_backward(grad, self, padding)
  result: auto_linear

- name: replication_pad2d(Tensor self, int[4] padding) -> Tensor
  self: replication_pad2d_backward(grad, self, padding)
  result: auto_linear

- name: replication_pad3d(Tensor self, int[6] padding) -> Tensor
  self: replication_pad3d_backward(grad, self, padding)
  result: auto_linear

- name: upsample_linear1d(Tensor self, int[1] output_size, bool align_corners, float? scales=None) -> Tensor
  self: upsample_linear1d_backward(grad, output_size, self.sizes(), align_corners, scales)
  result: auto_linear

- name: upsample_bilinear2d(Tensor self, int[2] output_size, bool align_corners, float? scales_h=None, float? scales_w=None) -> Tensor
  self: upsample_bilinear2d_backward(grad, output_size, self.sizes(), align_corners, scales_h, scales_w)
  result: auto_linear

- name: _upsample_bilinear2d_aa(Tensor self, int[2] output_size, bool align_corners, float? scales_h=None, float? scales_w=None) -> Tensor
  self: _upsample_bilinear2d_aa_backward(grad, output_size, self.sizes(), align_corners, scales_h, scales_w)
  result: auto_linear

- name: upsample_bicubic2d(Tensor self, int[2] output_size, bool align_corners, float? scales_h=None, float? scales_w=None) -> Tensor
  self: upsample_bicubic2d_backward(grad, output_size, self.sizes(), align_corners, scales_h, scales_w)
  result: auto_linear

- name: _upsample_bicubic2d_aa(Tensor self, int[2] output_size, bool align_corners, float? scales_h=None, float? scales_w=None) -> Tensor
  self: _upsample_bicubic2d_aa_backward(grad, output_size, self.sizes(), align_corners, scales_h, scales_w)

- name: upsample_trilinear3d(Tensor self, int[3] output_size, bool align_corners, float? scales_d=None, float? scales_h=None, float? scales_w=None) -> Tensor
  self: upsample_trilinear3d_backward(grad, output_size, self.sizes(), align_corners, scales_d, scales_h, scales_w)
  result: auto_linear

- name: upsample_nearest1d(Tensor self, int[1] output_size, float? scales=None) -> Tensor
  self: upsample_nearest1d_backward(grad, output_size, self.sizes(), scales)
  result: auto_linear

- name: _upsample_nearest_exact1d(Tensor self, int[1] output_size, float? scales=None) -> Tensor
  self: _upsample_nearest_exact1d_backward(grad, output_size, self.sizes(), scales)
  result: auto_linear

- name: upsample_nearest2d(Tensor self, int[2] output_size, float? scales_h=None, float? scales_w=None) -> Tensor
  self: upsample_nearest2d_backward(grad, output_size, self.sizes(), scales_h, scales_w)
  result: auto_linear

- name: _upsample_nearest_exact2d(Tensor self, int[2] output_size, float? scales_h=None, float? scales_w=None) -> Tensor
  self: _upsample_nearest_exact2d_backward(grad, output_size, self.sizes(), scales_h, scales_w)
  result: auto_linear

- name: upsample_nearest3d(Tensor self, int[3] output_size, float? scales_d=None, float? scales_h=None, float? scales_w=None) -> Tensor
  self: upsample_nearest3d_backward(grad, output_size, self.sizes(), scales_d, scales_h, scales_w)
  result: auto_linear

- name: _upsample_nearest_exact3d(Tensor self, int[3] output_size, float? scales_d=None, float? scales_h=None, float? scales_w=None) -> Tensor
  self: _upsample_nearest_exact3d_backward(grad, output_size, self.sizes(), scales_d, scales_h, scales_w)
  result: auto_linear

- name: upsample_linear1d.vec(Tensor input, int[]? output_size, bool align_corners, float[]? scale_factors) -> Tensor
  input: upsample_linear1d_backward(grad, output_size, input.sizes(), align_corners, scale_factors)
  result: auto_linear

- name: upsample_bilinear2d.vec(Tensor input, int[]? output_size, bool align_corners, float[]? scale_factors) -> Tensor
  input: upsample_bilinear2d_backward(grad, output_size, input.sizes(), align_corners, scale_factors)
  result: auto_linear

- name: _upsample_bilinear2d_aa.vec(Tensor input, int[]? output_size, bool align_corners, float[]? scale_factors) -> Tensor
  input: _upsample_bilinear2d_aa_backward(grad, output_size, input.sizes(), align_corners, scale_factors)
  result: auto_linear

- name: upsample_trilinear3d.vec(Tensor input, int[]? output_size, bool align_corners, float[]? scale_factors) -> Tensor
  input: upsample_trilinear3d_backward(grad, output_size, input.sizes(), align_corners, scale_factors)
  result: auto_linear

- name: upsample_bicubic2d.vec(Tensor input, int[]? output_size, bool align_corners, float[]? scale_factors) -> Tensor
  input: upsample_bicubic2d_backward(grad, output_size, input.sizes(), align_corners, scale_factors)
  result: auto_linear

- name: _upsample_bicubic2d_aa.vec(Tensor input, int[]? output_size, bool align_corners, float[]? scale_factors) -> Tensor
  input: _upsample_bicubic2d_aa_backward(grad, output_size, input.sizes(), align_corners, scale_factors)

- name: upsample_nearest1d.vec(Tensor input, int[]? output_size, float[]? scale_factors) -> Tensor
  input: upsample_nearest1d_backward(grad, output_size, input.sizes(), scale_factors)
  result: auto_linear

- name: _upsample_nearest_exact1d.vec(Tensor input, int[]? output_size, float[]? scale_factors) -> Tensor
  input: _upsample_nearest_exact1d_backward(grad, output_size, input.sizes(), scale_factors)
  result: auto_linear

- name: upsample_nearest2d.vec(Tensor input, int[]? output_size, float[]? scale_factors) -> Tensor
  input: upsample_nearest2d_backward(grad, output_size, input.sizes(), scale_factors)
  result: auto_linear

- name: _upsample_nearest_exact2d.vec(Tensor input, int[]? output_size, float[]? scale_factors) -> Tensor
  input: _upsample_nearest_exact2d_backward(grad, output_size, input.sizes(), scale_factors)
  result: auto_linear

- name: upsample_nearest3d.vec(Tensor input, int[]? output_size, float[]? scale_factors) -> Tensor
  input: upsample_nearest3d_backward(grad, output_size, input.sizes(), scale_factors)
  result: auto_linear

- name: _upsample_nearest_exact3d.vec(Tensor input, int[]? output_size, float[]? scale_factors) -> Tensor
  input: _upsample_nearest_exact3d_backward(grad, output_size, input.sizes(), scale_factors)
  result: auto_linear

- name: pixel_shuffle(Tensor self, int upscale_factor) -> Tensor
  self: pixel_unshuffle(grad, upscale_factor)
  result: auto_linear

- name: pixel_unshuffle(Tensor self, int downscale_factor) -> Tensor
  self: pixel_shuffle(grad, downscale_factor)
  result: auto_linear

- name: _adaptive_avg_pool2d(Tensor self, int[2] output_size) -> Tensor
  self: _adaptive_avg_pool2d_backward(grad, self)
  result: auto_linear

- name: _adaptive_avg_pool3d(Tensor self, int[3] output_size) -> Tensor
  self: _adaptive_avg_pool3d_backward(grad, self)
  result: auto_linear

- name: adaptive_max_pool2d(Tensor self, int[2] output_size) -> (Tensor, Tensor)
  self: adaptive_max_pool2d_backward(grad, self, result1)
  result0: gather(self_t.flatten(-2), -1, result1.flatten(-2)).view_as(result1)
  output_differentiability: [True, False]

- name: adaptive_max_pool3d(Tensor self, int[3] output_size) -> (Tensor, Tensor)
  self: adaptive_max_pool3d_backward(grad, self, result1)
  result0: gather(self_t.flatten(-3), -1, result1.flatten(-3)).view_as(result1)
  output_differentiability: [True, False]

- name: avg_pool2d(Tensor self, int[2] kernel_size, int[2] stride=[], int[2] padding=0, bool ceil_mode=False, bool count_include_pad=True, int? divisor_override=None) -> Tensor
  self: avg_pool2d_backward(grad, self, kernel_size, stride, padding, ceil_mode, count_include_pad, divisor_override)
  result: auto_linear

- name: avg_pool3d(Tensor self, int[3] kernel_size, int[3] stride=[], int[3] padding=0, bool ceil_mode=False, bool count_include_pad=True, int? divisor_override=None) -> Tensor
  self: avg_pool3d_backward(grad, self, kernel_size, stride, padding, ceil_mode, count_include_pad, divisor_override)
  result: auto_linear

- name: fractional_max_pool2d(Tensor self, int[2] kernel_size, int[2] output_size, Tensor random_samples) -> (Tensor, Tensor)
  self: fractional_max_pool2d_backward(grad, self, kernel_size, output_size, result1)
  result0: gather(self_t.flatten(-2), -1, result1.flatten(-2)).view_as(result1)
  output_differentiability: [True, False]

- name: fractional_max_pool3d(Tensor self, int[3] kernel_size, int[3] output_size, Tensor random_samples) -> (Tensor, Tensor)
  self: fractional_max_pool3d_backward(grad, self, kernel_size, output_size, result1)
  result0: gather(self_t.flatten(-3), -1, result1.flatten(-3)).view_as(result1)
  output_differentiability: [True, False]

- name: linear(Tensor input, Tensor weight, Tensor? bias=None) -> Tensor
  input, weight, bias: linear_backward(input, grad, weight, grad_input_mask)

#mps
- name: _mps_max_pool2d(Tensor self, int[2] kernel_size, int[2] stride=[], int[2] padding=0, int[2] dilation=1, bool ceil_mode=False) -> Tensor
  self: mps_max_pool2d_backward(grad, self, kernel_size, stride, padding, dilation, ceil_mode)

- name: _mps_convolution(Tensor self, Tensor weight, Tensor? bias, int[] padding, int[] stride, int[] dilation, int groups) -> Tensor
  self, weight, bias: "grad.defined() ? mps_convolution_backward(self, grad, weight, padding, stride, dilation, groups, grad_input_mask) : std::tuple<Tensor, Tensor, Tensor>()"

- name: mps_convolution_backward(Tensor self, Tensor grad_output, Tensor weight, int[] padding, int[] stride, int[] dilation, int groups, bool[3] output_mask) -> (Tensor, Tensor, Tensor)
  grad_output, self, weight: _convolution_double_backward(grads[0], grads[1], grads[2], grad_output, weight, self, stride, padding, dilation, false, std::vector<int64_t>(padding.size(), 0), groups, grad_input_mask)

- name: _mps_linear(Tensor self, Tensor weight, Tensor? bias=None) -> Tensor
  self, weight, bias: mps_linear_backward(self, grad, weight, grad_input_mask)

- name: max_pool2d_with_indices(Tensor self, int[2] kernel_size, int[2] stride=[], int[2] padding=0, int[2] dilation=1, bool ceil_mode=False) -> (Tensor, Tensor)
  self: max_pool2d_with_indices_backward(grad, self, kernel_size, stride, padding, dilation, ceil_mode, result1)
  result0: gather(self_t.flatten(-2), -1, result1.flatten(-2)).view_as(result1)
  output_differentiability: [True, False]

- name: max_pool3d_with_indices(Tensor self, int[3] kernel_size, int[3] stride=[], int[3] padding=0, int[3] dilation=1, bool ceil_mode=False) -> (Tensor, Tensor)
  self: max_pool3d_with_indices_backward(grad, self, kernel_size, stride, padding, dilation, ceil_mode, result1)
  result0: gather(self_t.flatten(-3), -1, result1.flatten(-3)).view_as(result1)
  output_differentiability: [True, False]

- name: max_unpool2d(Tensor self, Tensor indices, int[2] output_size) -> Tensor
  self: max_pool_double_backward(grad, indices, 2)
  indices: non_differentiable
  result: auto_linear

- name: max_unpool3d(Tensor self, Tensor indices, int[3] output_size, int[3] stride, int[3] padding) -> Tensor
  self: max_pool_double_backward(grad, indices, 3)
  indices: non_differentiable
  result: auto_linear

- name: convolution(Tensor input, Tensor weight, Tensor? bias, int[] stride, int[] padding, int[] dilation, bool transposed, int[] output_padding, int groups) -> Tensor
  input, weight, bias: "grad.defined() ? convolution_backward(grad, input, weight, bias->sizes(), stride, padding, dilation, transposed, output_padding, groups, grad_input_mask) : std::tuple<Tensor, Tensor, Tensor>()"
  result: convolution_jvp(input_p, input_t, weight_p, weight_t, bias_p, bias_t, stride, padding, dilation, transposed, output_padding, groups)

# TorchScript serializes calls to _convolution so this entry is present until that is changed to use convolution.
# Note that the benchmark, deterministic, cudnn_enabled, and allow_tf32 flags are queried from the global context
# by convolution_backward instead of being passed along from the forward pass.
- name: _convolution(Tensor input, Tensor weight, Tensor? bias, int[] stride, int[] padding, int[] dilation, bool transposed, int[] output_padding, int groups, bool benchmark, bool deterministic, bool cudnn_enabled, bool allow_tf32) -> Tensor
  input, weight, bias: "grad.defined() ? convolution_backward(grad, input, weight, bias->sizes(), stride, padding, dilation, transposed, output_padding, groups, grad_input_mask) : std::tuple<Tensor, Tensor, Tensor>()"
  result: _convolution_jvp(input_p, input_t, weight_p, weight_t, bias_p, bias_t, stride, padding, dilation, transposed, output_padding, groups, benchmark, deterministic, cudnn_enabled, allow_tf32)

- name: convolution_backward(Tensor grad_output, Tensor input, Tensor weight, int[]? bias_sizes, int[] stride, int[] padding, int[] dilation, bool transposed, int[] output_padding, int groups, bool[3] output_mask) -> (Tensor, Tensor, Tensor)
  grad_output, input, weight: _convolution_double_backward(grads[0], grads[1], grads[2], grad_output, weight, input, stride, padding, dilation, transposed, output_padding, groups, grad_input_mask)
  result0: std::get<0>(convolution_backward(grad_output_p, input_p, weight_t, bias_sizes, stride, padding, dilation, transposed, output_padding, groups, {true, false, false})) + std::get<0>(convolution_backward(grad_output_t, input_p, weight_p, bias_sizes, stride, padding, dilation, transposed, output_padding, groups, {true, false, false}))
  result1: std::get<1>(convolution_backward(grad_output_p, input_t, weight_p, bias_sizes, stride, padding, dilation, transposed, output_padding, groups, {false, true, false})) + std::get<1>(convolution_backward(grad_output_t, input_p, weight_p, bias_sizes, stride, padding, dilation, transposed, output_padding, groups, {false, true, false}))
  result2: convolution_backward_jvp_grad_bias(grad_output_t, result2)

- name: convolution_overrideable(Tensor input, Tensor weight, Tensor? bias, int[] stride, int[] padding, int[] dilation, bool transposed, int[] output_padding, int groups) -> Tensor
  input, weight, bias: "grad.defined() ? convolution_backward_overrideable(grad, input, weight, stride, padding, dilation, transposed, output_padding, groups, grad_input_mask) : std::tuple<Tensor, Tensor, Tensor>()"

- name: convolution_backward_overrideable(Tensor grad_output, Tensor input, Tensor weight, int[] stride, int[] padding, int[] dilation, bool transposed, int[] output_padding, int groups, bool[3] output_mask) -> (Tensor grad_input, Tensor grad_weight, Tensor grad_bias)
  grad_output, input, weight: _convolution_double_backward(grads[0], grads[1], grads[2], grad_output, weight, input, stride, padding, dilation, false, output_padding, groups, grad_input_mask)

- name: slow_conv_transpose2d(Tensor self, Tensor weight, int[2] kernel_size, Tensor? bias=None, int[2] stride=1, int[2] padding=0, int[2] output_padding=0, int[2] dilation=1) -> Tensor
  self, weight, bias: "grad.defined() ? convolution_backward(grad, self, weight, bias->sizes(), stride, padding, dilation, true, output_padding, 1, grad_input_mask) : std::tuple<Tensor, Tensor, Tensor>()"

- name: slow_conv_transpose3d(Tensor self, Tensor weight, int[3] kernel_size, Tensor? bias=None, int[3] stride=1, int[3] padding=0, int[3] output_padding=0, int[3] dilation=1) -> Tensor
  self, weight, bias: "grad.defined() ? convolution_backward(grad, self, weight, bias->sizes(), stride, padding, dilation, true, output_padding, 1, grad_input_mask) : std::tuple<Tensor, Tensor, Tensor>()"

- name: _slow_conv2d_forward(Tensor self, Tensor weight, int[2] kernel_size, Tensor? bias, int[2] stride, int[2] padding) -> Tensor
  self, weight, bias: "grad.defined() ? _slow_conv2d_backward(grad, self, weight, kernel_size, stride, padding, grad_input_mask) : std::tuple<Tensor, Tensor, Tensor>()"

- name: _slow_conv2d_backward.output_mask(Tensor grad_output, Tensor self, Tensor weight, int[2] kernel_size, int[2] stride, int[2] padding, bool[3] output_mask) -> (Tensor grad_input, Tensor grad_weight, Tensor grad_bias)
  grad_output, self, weight: _convolution_double_backward(grads[0], grads[1], grads[2], grad_output, weight, self, stride, padding, {{1, 1}}, false, {{0, 0}}, 1, grad_input_mask)

- name: _conv_depthwise2d(Tensor self, Tensor weight, int[2] kernel_size, Tensor? bias, int[2] stride, int[2] padding, int[2] dilation) -> Tensor
  self, weight, bias: "grad.defined() ? convolution_backward(grad.contiguous(), self, weight, bias->sizes(), stride, padding, dilation, /*transposed=*/ false, /*output_padding=*/ {{0, 0}}, /*groups=*/ 1, grad_input_mask) : std::tuple<Tensor, Tensor, Tensor>()"

- name: conv_depthwise3d(Tensor self, Tensor weight, int[3] kernel_size, Tensor? bias, int[3] stride, int[3] padding, int[3] dilation) -> Tensor
  self, weight, bias: "grad.defined() ? convolution_backward(grad.contiguous(), self, weight, bias->sizes(), stride, padding, dilation, /*transposed=*/ false, /*output_padding=*/ {{0, 0, 0}}, /*groups=*/ 1, grad_input_mask) : std::tuple<Tensor, Tensor, Tensor>()"

- name: slow_conv3d_forward(Tensor self, Tensor weight, int[3] kernel_size, Tensor? bias, int[3] stride, int[3] padding) -> Tensor
  self, weight, bias: "grad.defined() ? convolution_backward(grad, self, weight, bias->sizes(), stride, padding, /*dilation=*/ {{1, 1, 1}}, false, /*output_padding=*/ {{0, 0, 0}}, 1, grad_input_mask) : std::tuple<Tensor, Tensor, Tensor>()"

- name: slow_conv_dilated2d(Tensor self, Tensor weight, int[2] kernel_size, Tensor? bias=None, int[2] stride=1, int[2] padding=0, int[2] dilation=1) -> Tensor
  self, weight, bias: "grad.defined() ? convolution_backward(grad, self, weight, bias->sizes(), stride, padding, dilation, false, std::vector<int64_t>(padding.size(), 0), 1, grad_input_mask) : std::tuple<Tensor, Tensor, Tensor>()"

- name: slow_conv_dilated3d(Tensor self, Tensor weight, int[3] kernel_size, Tensor? bias=None, int[3] stride=1, int[3] padding=0, int[3] dilation=1) -> Tensor
  self, weight, bias: "grad.defined() ? convolution_backward(grad, self, weight, bias->sizes(), stride, padding, dilation, false, std::vector<int64_t>(padding.size(), 0), 1, grad_input_mask) : std::tuple<Tensor, Tensor, Tensor>()"

- name: col2im(Tensor self, int[2] output_size, int[2] kernel_size, int[2] dilation, int[2] padding, int[2] stride) -> Tensor
  self: col2im_backward(grad, kernel_size, dilation, padding, stride)
  result: auto_linear

- name: im2col(Tensor self, int[2] kernel_size, int[2] dilation, int[2] padding, int[2] stride) -> Tensor
  self: im2col_backward(grad, {self.size(2), self.size(3)}, kernel_size, dilation, padding, stride)
  result: auto_linear

# NN double backwards support
- name: im2col_backward(Tensor grad_output, int[2] input_size, int[2] kernel_size, int[2] dilation, int[2] padding, int[2] stride) -> Tensor
  grad_output: im2col(grad, kernel_size, dilation, padding, stride)
  result: auto_linear

- name: col2im_backward(Tensor grad_output, int[2] kernel_size, int[2] dilation, int[2] padding, int[2] stride) -> Tensor
  grad_output: col2im(grad, {grad_output.size(2), grad_output.size(3)}, kernel_size, dilation, padding, stride)
  result: auto_linear

- name: _adaptive_avg_pool2d_backward(Tensor grad_output, Tensor self) -> Tensor
  grad_output: _adaptive_avg_pool2d(grad, { grad_output.size(-2), grad_output.size(-1) })
  self: zeros_like(self)
  result: _adaptive_avg_pool2d_backward(grad_output_t, self_p)

- name: _adaptive_avg_pool3d_backward(Tensor grad_output, Tensor self) -> Tensor
  grad_output: _adaptive_avg_pool3d(grad, { grad_output.size(-3), grad_output.size(-2), grad_output.size(-1) })
  self: zeros_like(self)
  result: _adaptive_avg_pool3d_backward(grad_output_t, self_p)

- name: adaptive_max_pool2d_backward(Tensor grad_output, Tensor self, Tensor indices) -> Tensor
  grad_output: max_pool_double_backward(grad, indices, 2)
  self: zeros_like(self)
  result: auto_linear

- name: adaptive_max_pool3d_backward(Tensor grad_output, Tensor self, Tensor indices) -> Tensor
  grad_output: max_pool_double_backward(grad, indices, 3)
  self: zeros_like(self)
  result: auto_linear

- name: avg_pool2d_backward(Tensor grad_output, Tensor self, int[2] kernel_size, int[2] stride, int[2] padding, bool ceil_mode, bool count_include_pad, int? divisor_override) -> Tensor
  grad_output: avg_pool2d(grad, kernel_size, stride, padding, ceil_mode, count_include_pad, divisor_override)
  self: zeros_like(self)
  result: avg_pool2d_backward(grad_output_t, self_p, kernel_size, stride, padding, ceil_mode, count_include_pad, divisor_override)

- name: avg_pool3d_backward(Tensor grad_output, Tensor self, int[3] kernel_size, int[3] stride, int[3] padding, bool ceil_mode, bool count_include_pad, int? divisor_override) -> Tensor
  grad_output: avg_pool3d(grad, kernel_size, stride, padding, ceil_mode, count_include_pad, divisor_override)
  self: zeros_like(self)
  result: avg_pool3d_backward(grad_output_t, self_p, kernel_size, stride, padding, ceil_mode, count_include_pad, divisor_override)

- name: elu_backward(Tensor grad_output, Scalar alpha, Scalar scale, Scalar input_scale, bool is_result, Tensor self_or_result) -> Tensor
  grad_output: elu_backward(grad, alpha, scale, input_scale, is_result, self_or_result)
  self_or_result: elu_double_backward(grad, grad_output, alpha, scale, input_scale, is_result, self_or_result)
  result: elu_backward(grad_output_t, alpha, scale, input_scale, is_result, self_or_result_p) + elu_double_backward(self_or_result_t, grad_output_p, alpha, scale, input_scale, is_result, self_or_result_p)

- name: fractional_max_pool2d_backward(Tensor grad_output, Tensor self, int[2] kernel_size, int[2] output_size, Tensor indices) -> Tensor
  grad_output: max_pool_double_backward(grad, indices, 2)
  self: zeros_like(self)
  result: auto_linear

- name: fractional_max_pool3d_backward(Tensor grad_output, Tensor self, int[3] kernel_size, int[3] output_size, Tensor indices) -> Tensor
  grad_output: max_pool_double_backward(grad, indices, 3)
  self: zeros_like(self)
  result: auto_linear

- name: glu_backward(Tensor grad_output, Tensor self, int dim) -> Tensor
  grad_output: glu_double_backward_grad_output(grad, self, dim)
  self: glu_double_backward(grad, grad_output, self, dim)
  result: glu_backward_jvp(result, grad_output_p, self_p, grad_output_t, self_t, dim)

- name: hardtanh_backward(Tensor grad_output, Tensor self, Scalar min_val, Scalar max_val) -> Tensor
  grad_output: hardtanh_backward(grad, self, min_val, max_val)
  self: zeros_like(grad)
  result: at::where((self_p > min_val).logical_and(self_p < max_val), grad_output_t, at::zeros({}, result.options()).expand_as(result))

- name: kl_div_backward(Tensor grad_output, Tensor self, Tensor target, int reduction=Mean, *, bool log_target=False) -> Tensor
  grad_output: kl_div_double_backward_grad_output(grad, self, target, reduction, log_target)
  self: zeros_like(grad)
  target: zeros_like(grad)

- name: log_sigmoid_backward(Tensor grad_output, Tensor self, Tensor buffer) -> Tensor
  grad_output: log_sigmoid_backward(grad, self, buffer)
  self: log_sigmoid_double_backward(grad * grad_output, self)

- name: _log_softmax_backward_data(Tensor grad_output, Tensor output, int dim, ScalarType input_dtype) -> Tensor
  grad_output: grad.to(output.dtype()) - (grad.to(output.dtype()) * output.exp()).sum(dim, true)
  output: (-grad_output.sum(dim, true) * output.exp() * grad.to(output.dtype())).to(output.dtype())

- name: leaky_relu_backward(Tensor grad_output, Tensor self, Scalar negative_slope, bool self_is_result) -> Tensor
  # self_is_result is always false here since double backward call is an out-of-place call, self is input itself
  grad_output: leaky_relu_backward(grad, self, negative_slope, false)
  self: zeros_like(grad)
  # leaky_relu_backward(grad_output, self, negative_slope, false)
  # computes grad_output * at::where(self_p > 0, 1, negative_slope)
  # so the jvp formula is the following:
  # grad_output_t * at::where(self_p > 0, self_p.new_ones([]), negative_slope);
  #
  # leaky_relu_backward(grad_output, result, negative_slope, true)
  # computes grad_output * at::where(result > 0, 1, negative_slope)
  # under the assumption that `negative_slope` is positive (otherwise,
  # it is not possible to compute the gradient).
  #
  # so the jvp formula is the following:
  # grad_output_t * at::where(result_p > 0, result_p.new_ones([]), negative_slope);
  # with the assumption that negative_slope is positive.
  #
  # Combined together that results in the following optimized kernel which
  # also checks the assumption that negative_slope is positive when self_is_result
  # is True:
  result: leaky_relu_backward(grad_output_t, self_p, negative_slope, self_is_result)

- name: max_pool2d_with_indices_backward(Tensor grad_output, Tensor self, int[2] kernel_size, int[2] stride, int[2] padding, int[2] dilation, bool ceil_mode, Tensor indices) -> Tensor
  grad_output: max_pool_double_backward(grad, indices, 2)
  self: zeros_like(self)
  indices: non_differentiable
  result: auto_linear

- name: max_pool3d_with_indices_backward(Tensor grad_output, Tensor self, int[3] kernel_size, int[3] stride, int[3] padding, int[3] dilation, bool ceil_mode, Tensor indices) -> Tensor
  grad_output: max_pool_double_backward(grad, indices, 3)
  self: zeros_like(self)
  indices: non_differentiable
  result: auto_linear

- name: mse_loss_backward(Tensor grad_output, Tensor self, Tensor target, int reduction) -> Tensor
  grad_output: mse_loss_backward(grad, self, target, reduction)
  self: mse_loss_double_backward(grad * grad_output, self, reduction)
  target: -mse_loss_double_backward(grad * grad_output, target, reduction)
  result: "  mse_loss_double_backward(self_t * grad_output_p, self_p, reduction)
           - mse_loss_double_backward(target_t * grad_output_p, target_p, reduction)
           + mse_loss_backward(grad_output_t, self_p, target_p, reduction)
          "

- name: nll_loss_backward(Tensor grad_output, Tensor self, Tensor target, Tensor? weight, int reduction, int ignore_index, Tensor total_weight) -> Tensor
  grad_output: nll_loss(grad, target, weight, reduction, ignore_index)
  self: zeros_like(grad)
  target: non_differentiable

- name: nll_loss2d_backward(Tensor grad_output, Tensor self, Tensor target, Tensor? weight, int reduction, int ignore_index, Tensor total_weight) -> Tensor
  grad_output: nll_loss2d(grad, target, weight, reduction, ignore_index)
  self: zeros_like(grad)
  target: non_differentiable

- name: rrelu_with_noise_backward(Tensor grad_output, Tensor self, Tensor noise, Scalar lower, Scalar upper, bool training, bool self_is_result) -> Tensor
  # self_is_result is always false here since double backward call is an out-of-place call, self is input itself
  grad_output: rrelu_with_noise_backward(grad, self, noise, lower, upper, training, false)
  self: zeros_like(grad)

- name: reflection_pad1d_backward(Tensor grad_output, Tensor self, int[2] padding) -> Tensor
  grad_output: reflection_pad1d(grad, padding)
  self: zeros_like(self)
  result: reflection_pad1d_backward(grad_output_t, self_p, padding)

- name: reflection_pad2d_backward(Tensor grad_output, Tensor self, int[4] padding) -> Tensor
  grad_output: reflection_pad2d(grad, padding)
  self: zeros_like(self)
  result: reflection_pad2d_backward(grad_output_t, self_p, padding)

- name: reflection_pad3d_backward(Tensor grad_output, Tensor self, int[6] padding) -> Tensor
  grad_output: reflection_pad3d(grad, padding)
  self: zeros_like(self)
  result: reflection_pad3d_backward(grad_output_t, self_p, padding)

- name: replication_pad1d_backward(Tensor grad_output, Tensor self, int[2] padding) -> Tensor
  grad_output: replication_pad1d(grad, padding)
  self: zeros_like(self)
  result: replication_pad1d_backward(grad_output_t, self_p, padding)

- name: replication_pad2d_backward(Tensor grad_output, Tensor self, int[4] padding) -> Tensor
  grad_output: replication_pad2d(grad, padding)
  self: zeros_like(self)
  result: replication_pad2d_backward(grad_output_t, self_p, padding)

- name: replication_pad3d_backward(Tensor grad_output, Tensor self, int[6] padding) -> Tensor
  grad_output: replication_pad3d(grad, padding)
  self: zeros_like(self)
  result: replication_pad3d_backward(grad_output_t, self_p, padding)

- name: sparse_sampled_addmm(Tensor self, Tensor mat1, Tensor mat2, *, Scalar beta=1, Scalar alpha=1) -> Tensor
  self: maybe_multiply(grad, beta.conj())
  mat1: maybe_multiply(grad.sparse_mask(self).mm(mat2.mH()), alpha.conj())
  mat2: maybe_multiply(mat1.mH().mm(grad.sparse_mask(self)), alpha.conj())

- name: smooth_l1_loss_backward(Tensor grad_output, Tensor self, Tensor target, int reduction, float beta) -> Tensor
  grad_output: smooth_l1_loss_backward(grad, self, target, reduction, beta)
  self: smooth_l1_loss_double_backward(grad * grad_output, self, target, reduction, beta)
  target: -smooth_l1_loss_double_backward(grad * grad_output, self, target, reduction, beta)
  result: "  smooth_l1_loss_double_backward(self_t * grad_output_p, self_p, target_p, reduction, beta)
           - smooth_l1_loss_double_backward(target_t * grad_output_p, self_p, target_p, reduction, beta)
           + smooth_l1_loss_backward(grad_output_t, self_p, target_p, reduction, beta)
          "

- name: huber_loss_backward(Tensor grad_output, Tensor self, Tensor target, int reduction, float delta) -> Tensor
  grad_output: huber_loss_double_backward_grad_output(grad, grad_output, self, target, reduction, delta)
  self: huber_loss_double_backward(grad * grad_output, self, target, reduction, delta)
  target: -huber_loss_double_backward(grad * grad_output, self, target, reduction, delta)

- name: softplus_backward(Tensor grad_output, Tensor self, Scalar beta, Scalar threshold) -> Tensor
  grad_output: softplus_backward(grad, self, beta, threshold)
  self: softplus_double_backward(grad * grad_output, self, beta, threshold)
  result: "softplus_backward(grad_output_t, self_p, beta, threshold)
         + softplus_double_backward(self_t * grad_output_p, self_p, beta, threshold)"

- name: _softmax_backward_data(Tensor grad_output, Tensor output, int dim, ScalarType input_dtype) -> Tensor
  grad_output: _softmax_backward_data(grad.to(output.dtype()), output, dim, input_dtype)
  output: softmax_double_backward(grad.to(output.dtype()), grad_output, dim, output).to(output.dtype())

- name: soft_margin_loss_backward(Tensor grad_output, Tensor self, Tensor target, int reduction) -> Tensor
  grad_output: soft_margin_loss_double_backward_grad_output(grad, grad_output, self, target, reduction)
  self: soft_margin_loss_double_backward(grad * grad_output, self, target, reduction)

- name: softshrink_backward(Tensor grad_output, Tensor self, Scalar lambd) -> Tensor
  grad_output: softshrink_backward(grad, self, lambd)
  self: zeros_like(grad)
  result: at::where((self_p > lambd).logical_or(self_p < -lambd), grad_output_t, at::zeros({}, result.options()).expand_as(result))

- name: threshold_backward(Tensor grad_output, Tensor self, Scalar threshold) -> Tensor
  grad_output: threshold_backward(grad, self, threshold)
  self: zeros_like(grad)
  result: zeros_like(self_t) + threshold_backward(grad_output_t, self_p, threshold)

- name: upsample_linear1d_backward(Tensor grad_output, int[1] output_size, int[3] input_size, bool align_corners, float? scales=None) -> Tensor
  grad_output: upsample_linear1d(grad, output_size, align_corners, scales)
  result: auto_linear

- name: upsample_bilinear2d_backward(Tensor grad_output, int[2] output_size, int[4] input_size, bool align_corners, float? scales_h=None, float? scales_w=None) -> Tensor
  grad_output: upsample_bilinear2d(grad, output_size, align_corners, scales_h, scales_w)
  result: auto_linear

- name: _upsample_bilinear2d_aa_backward(Tensor grad_output, int[2] output_size, int[4] input_size, bool align_corners, float? scales_h=None, float? scales_w=None) -> Tensor
  grad_output: _upsample_bilinear2d_aa(grad, output_size, align_corners, scales_h, scales_w)
  result: auto_linear

- name: upsample_bicubic2d_backward(Tensor grad_output, int[2] output_size, int[4] input_size, bool align_corners, float? scales_h=None, float? scales_w=None) -> Tensor
  grad_output: upsample_bicubic2d(grad, output_size, align_corners, scales_h, scales_w)
  result: auto_linear

- name: _upsample_bicubic2d_aa_backward(Tensor grad_output, int[2] output_size, int[4] input_size, bool align_corners, float? scales_h=None, float? scales_w=None) -> Tensor
  grad_output: _upsample_bicubic2d_aa(grad, output_size, align_corners, scales_h, scales_w)

- name: upsample_trilinear3d_backward(Tensor grad_output, int[3] output_size, int[5] input_size, bool align_corners, float? scales_d=None, float? scales_h=None, float? scales_w=None) -> Tensor
  grad_output: upsample_trilinear3d(grad, output_size, align_corners, scales_d, scales_h, scales_w)
  result: auto_linear

- name: upsample_nearest1d_backward(Tensor grad_output, int[1] output_size, int[3] input_size, float? scales=None) -> Tensor
  grad_output: upsample_nearest1d(grad, output_size, scales)
  result: auto_linear

- name: _upsample_nearest_exact1d_backward(Tensor grad_output, int[1] output_size, int[3] input_size, float? scales=None) -> Tensor
  grad_output: _upsample_nearest_exact1d(grad, output_size, scales)
  result: auto_linear

- name: upsample_nearest2d_backward(Tensor grad_output, int[2] output_size, int[4] input_size, float? scales_h=None, float? scales_w=None) -> Tensor
  grad_output: upsample_nearest2d(grad, output_size, scales_h, scales_w)
  result: auto_linear

- name: _upsample_nearest_exact2d_backward(Tensor grad_output, int[2] output_size, int[4] input_size, float? scales_h=None, float? scales_w=None) -> Tensor
  grad_output: _upsample_nearest_exact2d(grad, output_size, scales_h, scales_w)
  result: auto_linear

- name: upsample_nearest3d_backward(Tensor grad_output, int[3] output_size, int[5] input_size, float? scales_d=None, float? scales_h=None, float? scales_w=None) -> Tensor
  grad_output: upsample_nearest3d(grad, output_size, scales_d, scales_h, scales_w)
  result: auto_linear

- name: _upsample_nearest_exact3d_backward(Tensor grad_output, int[3] output_size, int[5] input_size, float? scales_d=None, float? scales_h=None, float? scales_w=None) -> Tensor
  grad_output: _upsample_nearest_exact3d(grad, output_size, scales_d, scales_h, scales_w)
  result: auto_linear

- name: upsample_linear1d_backward.vec(Tensor grad_output, int[]? output_size, int[] input_size, bool align_corners, float[]? scale_factors) -> Tensor
  grad_output: upsample_linear1d(grad, output_size, align_corners, scale_factors)
  result: auto_linear

- name: upsample_bilinear2d_backward.vec(Tensor grad_output, int[]? output_size, int[] input_size, bool align_corners, float[]? scale_factors) -> Tensor
  grad_output: upsample_bilinear2d(grad, output_size, align_corners, scale_factors)
  result: auto_linear

- name: _upsample_bilinear2d_aa_backward.vec(Tensor grad_output, int[]? output_size, int[] input_size, bool align_corners, float[]? scale_factors) -> Tensor
  grad_output: _upsample_bilinear2d_aa(grad, output_size, align_corners, scale_factors)
  result: auto_linear

- name: upsample_trilinear3d_backward.vec(Tensor grad_output, int[]? output_size, int[] input_size, bool align_corners, float[]? scale_factors) -> Tensor
  grad_output: upsample_trilinear3d(grad, output_size, align_corners, scale_factors)
  result: auto_linear

- name: upsample_bicubic2d_backward.vec(Tensor grad_output, int[]? output_size, int[] input_size, bool align_corners, float[]? scale_factors) -> Tensor
  grad_output: upsample_bicubic2d(grad, output_size, align_corners, scale_factors)
  result: auto_linear

- name: _upsample_bicubic2d_aa_backward.vec(Tensor grad_output, int[]? output_size, int[] input_size, bool align_corners, float[]? scale_factors) -> Tensor
  grad_output: _upsample_bicubic2d_aa(grad, output_size, align_corners, scale_factors)

- name: upsample_nearest1d_backward.vec(Tensor grad_output, int[]? output_size, int[] input_size, float[]? scale_factors) -> Tensor
  grad_output: upsample_nearest1d(grad, output_size, scale_factors)
  result: auto_linear

- name: _upsample_nearest_exact1d_backward.vec(Tensor grad_output, int[]? output_size, int[] input_size, float[]? scale_factors) -> Tensor
  grad_output: _upsample_nearest_exact1d(grad, output_size, scale_factors)
  result: auto_linear

- name: upsample_nearest2d_backward.vec(Tensor grad_output, int[]? output_size, int[] input_size, float[]? scale_factors) -> Tensor
  grad_output: upsample_nearest2d(grad, output_size, scale_factors)
  result: auto_linear

- name: _upsample_nearest_exact2d_backward.vec(Tensor grad_output, int[]? output_size, int[] input_size, float[]? scale_factors) -> Tensor
  grad_output: _upsample_nearest_exact2d(grad, output_size, scale_factors)
  result: auto_linear

- name: upsample_nearest3d_backward.vec(Tensor grad_output, int[]? output_size, int[] input_size, float[]? scale_factors) -> Tensor
  grad_output: upsample_nearest3d(grad, output_size, scale_factors)
  result: auto_linear

- name: _upsample_nearest_exact3d_backward.vec(Tensor grad_output, int[]? output_size, int[] input_size, float[]? scale_factors) -> Tensor
  grad_output: _upsample_nearest_exact3d(grad, output_size, scale_factors)
  result: auto_linear

- name: sigmoid_backward(Tensor grad_output, Tensor output) -> Tensor
  grad_output: sigmoid_backward(grad, output.conj())
  output: grad.conj() * grad_output * (-2 * output.conj() + 1)
  result: sigmoid_backward(grad_output_t, output_p) + output_t.conj() * grad_output_p * (-2 * output_p.conj() + 1)

- name: tanh_backward(Tensor grad_output, Tensor output) -> Tensor
  grad_output: tanh_backward(grad, output.conj())
  output: grad.conj() * (-2 * output.conj() * grad_output)
  result: tanh_backward(grad_output_t, output_p) + output_t.conj() * (-2 * output_p.conj() * grad_output_p)

# cudnn
- name: _cudnn_ctc_loss(Tensor log_probs, Tensor targets, int[] input_lengths, int[] target_lengths, int blank, bool deterministic, bool zero_infinity) -> (Tensor, Tensor)
  log_probs: _cudnn_ctc_loss_backward(grad, result0, result1, zero_infinity)

- name: cudnn_convolution_transpose(Tensor self, Tensor weight, int[] padding, int[] output_padding, int[] stride, int[] dilation, int groups, bool benchmark, bool deterministic, bool allow_tf32) -> Tensor
  self, weight: "_cudnn_convolution_backward(self, grad, weight, padding, output_padding, stride, dilation, true, groups, {grad_input_mask[0], grad_input_mask[1]})"

- name: _mps_convolution_transpose(Tensor self, Tensor weight, int[] padding, int[] output_padding, int[] stride, int[] dilation, int groups) -> Tensor
  self, weight: "grad.defined() ? mps_convolution_transpose_backward(self, grad, weight, padding, output_padding, stride, dilation, groups, grad_input_mask) : std::tuple<Tensor, Tensor>()"

- name: cudnn_convolution(Tensor self, Tensor weight, int[] padding, int[] stride, int[] dilation, int groups, bool benchmark, bool deterministic, bool allow_tf32) -> Tensor
  self, weight: "_cudnn_convolution_backward(self, grad, weight, padding, std::vector<int64_t>(padding.size(), 0), stride, dilation, false, groups, {grad_input_mask[0], grad_input_mask[1]})"

- name: cudnn_grid_sampler(Tensor self, Tensor grid) -> Tensor output
  self, grid: "grad.defined() ? cudnn_grid_sampler_backward(self, grid, grad) : std::tuple<Tensor, Tensor>()"

- name: cudnn_affine_grid_generator(Tensor theta, int N, int C, int H, int W) -> Tensor grid
  theta: cudnn_affine_grid_generator_backward(grad, N, C, H, W)

# NB: Why is the backwards here so complicated?  CuDNN cannot be used to compute
# backward in evaluation mode, because the math for backward in evaluation mode
# is different (since the forward math is different), and CuDNN does not support
# it.  And in any case, you shouldn't be using this bn in evaluation mode,
# because it should be merged into the previous convolution (left for future
# work.)
# NB2: The quotes around the gradient are needed to appease YAML parsing rules.
- name: cudnn_batch_norm(Tensor input, Tensor weight, Tensor? bias, Tensor? running_mean, Tensor? running_var, bool training, float exponential_average_factor, float epsilon) -> (Tensor, Tensor, Tensor, Tensor)
  input, weight, bias: "grad.defined() ? (training ? cudnn_batch_norm_backward(input, grad.contiguous(input.suggest_memory_format()), weight, running_mean, running_var, result1, result2, epsilon, retain_variables ? result3.clone() : result3) : native_batch_norm_backward(grad, input, weight, running_mean, running_var, result1, result2, training, epsilon, grad_input_mask)) : std::tuple<Tensor, Tensor, Tensor>()"
  result0: batch_norm_jvp(input_p, input_t, weight_p, weight_t, bias_p, bias_t, running_mean, running_var, result1, result2, training, epsilon)

# HACK: save_mean and save_var are going to be passed in as
# requires_grad variables (even though we'll never backprop through
# them) so we need to prevent the unpacking from triggering an error.
- name: cudnn_batch_norm_backward(Tensor input, Tensor grad_output, Tensor weight, Tensor? running_mean, Tensor? running_var, Tensor? save_mean, Tensor? save_var, float epsilon, Tensor reserveSpace) -> (Tensor, Tensor, Tensor)
  save_mean: not_implemented("cudnn_batch_norm_backward save_mean")
  save_var: not_implemented("cudnn_batch_norm_backward save_var")
  reserveSpace: not_implemented("cudnn_batch_norm_backward reserveSpace")
  input, weight, grad_output: batchnorm_double_backward(input, weight, grads[0], grads[1], grads[2], grad_output, running_mean, running_var, true, epsilon, save_mean, save_var, grad_input_mask)

# nnpack

- name: _nnpack_spatial_convolution(Tensor input, Tensor weight, Tensor? bias, int[2] padding, int[2] stride=1) -> Tensor
  # NNPACK does not support strided convolutions in the backwards path, which is the reason why we are using the closest available function that does here.
  input, weight, bias: "grad.defined() ? convolution_backward(grad, input, weight, bias->sizes(), stride, padding, std::vector<int64_t>(padding.size(), 1), false, std::vector<int64_t>(padding.size(), 0), 1, grad_input_mask) : std::tuple<Tensor, Tensor, Tensor>()"

#LSTM MPS
- name: _lstm_mps(Tensor input, Tensor[] hx, Tensor[] params, bool has_biases, int num_layers, float dropout, bool train, bool bidirectional, bool batch_first) -> (Tensor, Tensor, Tensor, Tensor, Tensor)
  output_differentiability: [True, True, True, False, False]
  input, hx, params: "lstm_mps_backward(grads[0], grads[1], grads[2], result3, result4, input, hx, params, has_biases, num_layers, dropout, train, bidirectional, batch_first)"

- name: lstm_mps_backward(Tensor grad_y, Tensor? grad_hy, Tensor? grad_cy, Tensor z_state, Tensor cell_state_fwd, Tensor input, Tensor[] hx, Tensor[] params, bool has_biases, int num_layers, float dropout, bool train, bool bidirectional, bool batch_first) -> (Tensor, Tensor[], Tensor[])



# Only frst three of _cudnn_rnn outputs can have gradients.
# _cudnn_rnn outputs: (output, hy, cy, reserve, weight_buf)
- name: _cudnn_rnn(Tensor input, Tensor[] weight, int weight_stride0, Tensor? weight_buf, Tensor hx, Tensor? cx, int mode, int hidden_size, int proj_size, int num_layers, bool batch_first, float dropout, bool train, bool bidirectional, int[] batch_sizes, Tensor? dropout_state) -> (Tensor, Tensor, Tensor, Tensor, Tensor)
  dropout_state: non_differentiable
  output_differentiability: [True, True, True, False, False]
  input, hx, cx, weight: "_cudnn_rnn_backward(input, weight, weight_stride0, result4, hx, cx, result0, grads[0], grads[1], grads[2], mode, hidden_size, proj_size, num_layers, batch_first, dropout, train, bidirectional, batch_sizes, dropout_state, retain_variables ? result3.clone() : result3, grad_input_mask)"

- name: _cudnn_rnn_backward(Tensor input, Tensor[] weight, int weight_stride0, Tensor weight_buf, Tensor hx, Tensor? cx, Tensor output, Tensor? grad_output, Tensor? grad_hy, Tensor? grad_cy, int mode, int hidden_size, int proj_size, int num_layers, bool batch_first, float dropout, bool train, bool bidirectional, int[] batch_sizes, Tensor? dropout_state, Tensor reserve, bool[4] output_mask) -> (Tensor, Tensor, Tensor, Tensor[])
  dropout_state: non_differentiable
  input: not_implemented("_cudnn_rnn_backward", kCudnnDoubleBackwardMsg)
  weight: not_implemented_list("_cudnn_rnn_backward", kCudnnDoubleBackwardMsg)
  hx: not_implemented("_cudnn_rnn_backward", kCudnnDoubleBackwardMsg)
  cx: not_implemented("_cudnn_rnn_backward", kCudnnDoubleBackwardMsg)
  output: not_implemented("_cudnn_rnn_backward", kCudnnDoubleBackwardMsg)
  grad_output: not_implemented("_cudnn_rnn_backward", kCudnnDoubleBackwardMsg)
  grad_hy: not_implemented("_cudnn_rnn_backward", kCudnnDoubleBackwardMsg)
  grad_cy: not_implemented("_cudnn_rnn_backward", kCudnnDoubleBackwardMsg)

# miopen

- name: miopen_convolution_transpose(Tensor self, Tensor weight, Tensor? bias, int[] padding, int[] output_padding, int[] stride, int[] dilation, int groups, bool benchmark, bool deterministic) -> Tensor
  self, weight, bias: "grad.defined() ? convolution_backward(grad, self, weight, bias->sizes(), stride, padding, dilation, true, output_padding, groups, grad_input_mask) : std::tuple<Tensor, Tensor, Tensor>()"

- name: miopen_convolution(Tensor self, Tensor weight, Tensor? bias, int[] padding, int[] stride, int[] dilation, int groups, bool benchmark, bool deterministic) -> Tensor
  self, weight, bias: "grad.defined() ? convolution_backward(grad, self, weight, bias->sizes(), stride, padding, dilation, false, std::vector<int64_t>(padding.size(), 0), groups, grad_input_mask) : std::tuple<Tensor, Tensor, Tensor>()"

- name: miopen_depthwise_convolution(Tensor self, Tensor weight, Tensor? bias, int[] padding, int[] stride, int[] dilation, int groups, bool benchmark, bool deterministic) -> Tensor
  self, weight, bias: "grad.defined() ? convolution_backward(grad, self, weight, bias->sizes(), stride, padding, dilation, false, std::vector<int64_t>(padding.size(), 0), groups, grad_input_mask) : std::tuple<Tensor, Tensor, Tensor>()"

- name: miopen_batch_norm(Tensor input, Tensor weight, Tensor? bias, Tensor? running_mean, Tensor? running_var, bool training, float exponential_average_factor, float epsilon) -> (Tensor, Tensor, Tensor)
  input, weight, bias: "grad.defined() ? (training ? miopen_batch_norm_backward(input, grad.contiguous(), weight, running_mean, running_var, result1, result2, epsilon) : native_batch_norm_backward(grad, input, weight, running_mean, running_var, result1, result2, training, epsilon, grad_input_mask)) : std::tuple<Tensor, Tensor, Tensor>()"

- name: miopen_batch_norm_backward(Tensor input, Tensor grad_output, Tensor weight, Tensor? running_mean, Tensor? running_var, Tensor? save_mean, Tensor? save_var, float epsilon) -> (Tensor, Tensor, Tensor)
  save_mean: not_implemented("miopen_batch_norm_backward save_mean")
  save_var: not_implemented("miopen_batch_norm_backward save_var")
  input, weight, grad_output: batchnorm_double_backward(input, weight, grads[0], grads[1], grads[2], grad_output, running_mean, running_var, true, epsilon, save_mean, save_var, grad_input_mask)

- name: miopen_rnn(Tensor input, Tensor[] weight, int weight_stride0, Tensor hx, Tensor? cx, int mode, int hidden_size, int num_layers, bool batch_first, float dropout, bool train, bool bidirectional, int[] batch_sizes, Tensor? dropout_state) -> (Tensor, Tensor, Tensor, Tensor, Tensor)
  dropout_state: non_differentiable
  output_differentiability: [True, True, True, False, False]
  input, hx, cx, weight: "miopen_rnn_backward(input, weight, weight_stride0, result4, hx, cx, result0, grads[0], grads[1], grads[2], mode, hidden_size, num_layers, batch_first, dropout, train, bidirectional, batch_sizes, dropout_state, retain_variables ? result3.clone() : result3, grad_input_mask)"

- name: miopen_rnn_backward(Tensor input, Tensor[] weight, int weight_stride0, Tensor weight_buf, Tensor hx, Tensor? cx, Tensor output, Tensor? grad_output, Tensor? grad_hy, Tensor? grad_cy, int mode, int hidden_size, int num_layers, bool batch_first, float dropout, bool train, bool bidirectional, int[] batch_sizes, Tensor? dropout_state, Tensor reserve, bool[4] output_mask) -> (Tensor, Tensor, Tensor, Tensor[])
  dropout_state: non_differentiable

# mkldnn
- name: mkldnn_convolution(Tensor self, Tensor weight, Tensor? bias, int[] padding, int[] stride, int[] dilation, int groups) -> Tensor
  self, weight, bias: "grad.defined() ? convolution_backward(grad, self, weight, bias->sizes(), stride, padding, dilation, /*transposed=*/ false, /*output_padding=*/ std::vector<int64_t>(padding.size(), 0), groups, grad_input_mask) : std::tuple<Tensor, Tensor, Tensor>()"

- name: mkldnn_linear(Tensor self, Tensor weight, Tensor? bias=None) -> Tensor
  self, weight, bias: mkldnn_linear_backward(self, grad, weight, grad_input_mask)

- name: mkldnn_max_pool2d(Tensor self, int[2] kernel_size, int[2] stride=[], int[2] padding=0, int[2] dilation=1, bool ceil_mode=False) -> Tensor
  self: mkldnn_max_pool2d_backward(grad, result, self, kernel_size, stride, padding, dilation, ceil_mode)

- name: mkldnn_max_pool3d(Tensor self, int[3] kernel_size, int[3] stride=[], int[3] padding=0, int[3] dilation=1, bool ceil_mode=False) -> Tensor
  self: mkldnn_max_pool3d_backward(grad, result, self, kernel_size, stride, padding, dilation, ceil_mode)

- name: mkldnn_adaptive_avg_pool2d(Tensor self, int[2] output_size) -> Tensor
  self: mkldnn_adaptive_avg_pool2d_backward(grad, self)

- name: _mkldnn_reshape(Tensor self, int[] shape) -> Tensor
  self: grad.reshape(self.sizes())

# Nested Tensor
- name: nested_tensor(Tensor[] list, ScalarType? dtype=None, Layout? layout=None, Device? device=None, bool? pin_memory=None) -> Tensor
  list: "grad.defined()? at::unbind(grad) : std::vector<Tensor>(list.size())"

- name: _nested_tensor_from_mask(Tensor t, Tensor mask) -> Tensor
  t: grad.to_padded_tensor(0, t.sizes())
  mask: non_differentiable

- name: _nested_from_padded(Tensor padded, Tensor cpu_nested_shape_example, bool fuse_transform_0213=False) -> Tensor
  padded: _nested_from_padded_backward(grad, padded, fuse_transform_0213)
  cpu_nested_shape_example: non_differentiable

- name: to_padded_tensor(Tensor self, float padding, int[]? output_size=None) -> Tensor
  self: at::_nested_from_padded(grad, self._nested_tensor_size())
  padding: non_differentiable

# fft
- name: _fft_r2c(Tensor self, int[] dim, int normalization, bool onesided) -> Tensor
  self: fft_r2c_backward(grad, dim, normalization, onesided, self.size(dim.back()))
  result: auto_linear

- name: _fft_c2r(Tensor self, int[] dim, int normalization, int last_dim_size) -> Tensor
  self: fft_c2r_backward(grad, dim, normalization)
  result: auto_linear

- name: _fft_c2c(Tensor self, int[] dim, int normalization, bool forward) -> Tensor
  self: _fft_c2c(grad, dim, normalization, !forward)
  result: auto_linear

- name: unbind.int(Tensor(a -> *) self, int dim=0) -> Tensor(a)[]
  self: unbind_backward(grads, dim)
  result: auto_linear

- name: stack(Tensor[] tensors, int dim=0) -> Tensor
  tensors: "grad.defined() ? unbind(grad, dim) : std::vector<Tensor>(tensors.size())"
  result: stack_jvp(tensors, dim)

# fused RNN kernels

# Only frst two of _thnn_fused_lstm_cell outputs can have gradients.
# _thnn_fused_lstm_cell outputs: (hy, cy, workspace)
- name: _thnn_fused_lstm_cell(Tensor input_gates, Tensor hidden_gates, Tensor cx, Tensor? input_bias=None, Tensor? hidden_bias=None) -> (Tensor, Tensor, Tensor)
  output_differentiability: [True, True, False]
  input_gates, hidden_gates, cx, input_bias, hidden_bias: "GradMode::is_enabled() ? _thnn_differentiable_lstm_cell_backward(grads[0], grads[1], input_gates, hidden_gates, input_bias, hidden_bias, cx, result1) : _thnn_fused_lstm_cell_backward(grads[0], grads[1], cx, result1, result2, input_bias.defined())"

- name: _thnn_fused_gru_cell(Tensor input_gates, Tensor hidden_gates, Tensor hx, Tensor? input_bias=None, Tensor? hidden_bias=None) -> (Tensor, Tensor)
  input_gates, hidden_gates, hx, input_bias, hidden_bias: "grad.defined() ? (GradMode::is_enabled() ? _thnn_differentiable_gru_cell_backward(grad, input_gates, hidden_gates, hx, input_bias, hidden_bias) : _thnn_fused_gru_cell_backward(grad, result1, input_bias.defined())) : std::tuple<Tensor, Tensor, Tensor, Tensor, Tensor>()"

# PackedSequence helpers
- name: _pack_padded_sequence(Tensor input, Tensor lengths, bool batch_first) -> (Tensor, Tensor)
  input: _pack_padded_sequence_backward(grad, input.sizes(), result1, batch_first)

# TH wrappers
- name: eq.Scalar(Tensor self, Scalar other) -> Tensor
  output_differentiability: [False]

- name: eq.Tensor(Tensor self, Tensor other) -> Tensor
  output_differentiability: [False]

- name: ge.Scalar(Tensor self, Scalar other) -> Tensor
  output_differentiability: [False]

- name: ge.Tensor(Tensor self, Tensor other) -> Tensor
  output_differentiability: [False]

- name: gt.Scalar(Tensor self, Scalar other) -> Tensor
  output_differentiability: [False]

- name: gt.Tensor(Tensor self, Tensor other) -> Tensor
  output_differentiability: [False]

- name: le.Scalar(Tensor self, Scalar other) -> Tensor
  output_differentiability: [False]

- name: le.Tensor(Tensor self, Tensor other) -> Tensor
  output_differentiability: [False]

- name: lt.Scalar(Tensor self, Scalar other) -> Tensor
  output_differentiability: [False]

- name: lt.Tensor(Tensor self, Tensor other) -> Tensor
  output_differentiability: [False]

- name: ne.Scalar(Tensor self, Scalar other) -> Tensor
  output_differentiability: [False]

- name: ne.Tensor(Tensor self, Tensor other) -> Tensor
  output_differentiability: [False]

- name: multinomial(Tensor self, int num_samples, bool replacement=False, *, Generator? generator=None) -> Tensor
  output_differentiability: [False]

- name: nonzero(Tensor self) -> Tensor
  output_differentiability: [False]

- name: segment_reduce(Tensor data, str reduce, *, Tensor? lengths=None, Tensor? indices=None, Tensor? offsets=None, int axis=0, bool unsafe=False, Scalar? initial=None) -> Tensor
  data: _segment_reduce_backward(grad, result, data, reduce, lengths, offsets, axis, initial)

- name: _pin_memory(Tensor self, Device? device=None) -> Tensor
  self: grad

# Empty factory functions have explicit non-differentiability so that they propagate the class
# when used with a Tensor subclass together with __torch_dispatch__.
# All the other factory functions are composite and call into one of these.
- name: new_empty(Tensor self, int[] size, *, ScalarType? dtype=None, Layout? layout=None, Device? device=None, bool? pin_memory=None) -> Tensor
  self: non_differentiable
  output_differentiability: [False]

- name: new_empty_strided(Tensor self, int[] size, int[] stride, *, ScalarType? dtype=None, Layout? layout=None, Device? device=None, bool? pin_memory=None) -> Tensor
  self: non_differentiable
  output_differentiability: [False]

- name: empty_like(Tensor self, *, ScalarType? dtype=None, Layout? layout=None, Device? device=None, bool? pin_memory=None, MemoryFormat? memory_format=None) -> Tensor
  self: non_differentiable
  output_differentiability: [False]

- name: _new_zeros_with_same_feature_meta(Tensor self, Tensor other, *, int self_num_batch_dims=0) -> Tensor
  self: non_differentiable
  other: non_differentiable
  output_differentiability: [False]

- name: _test_warn_in_autograd(Tensor self) -> Tensor
  self: warn_backwards(grad)

- name: _efficientzerotensor(int[] size, *, ScalarType? dtype=None, Layout? layout=None, Device? device=None, bool? pin_memory=None) -> Tensor
  output_differentiability: [False]

- name: scatter_reduce.two(Tensor self, int dim, Tensor index, Tensor src, str reduce, *, bool include_self=True) -> Tensor
  self, src: scatter_reduce_backward(grad, self, dim, index, src, reduce, include_self, result)
  index: non_differentiable

- name: special_airy_ai(Tensor x) -> Tensor
  x: non_differentiable

- name: special_bessel_j0(Tensor self) -> Tensor
  self: non_differentiable

- name: special_bessel_j1(Tensor self) -> Tensor
  self: non_differentiable

- name: special_bessel_y0(Tensor self) -> Tensor
  self: non_differentiable

- name: special_bessel_y1(Tensor self) -> Tensor
  self: non_differentiable

- name: special_chebyshev_polynomial_t(Tensor x, Tensor n) -> Tensor
  x: non_differentiable
  n: non_differentiable

- name: special_chebyshev_polynomial_t.x_scalar(Scalar x, Tensor n) -> Tensor
  n: non_differentiable

- name: special_chebyshev_polynomial_t.n_scalar(Tensor x, Scalar n) -> Tensor
  x: non_differentiable

- name: special_chebyshev_polynomial_u(Tensor x, Tensor n) -> Tensor
  x: non_differentiable
  n: non_differentiable

- name: special_chebyshev_polynomial_u.x_scalar(Scalar x, Tensor n) -> Tensor
  n: non_differentiable

- name: special_chebyshev_polynomial_u.n_scalar(Tensor x, Scalar n) -> Tensor
  x: non_differentiable

- name: special_chebyshev_polynomial_v(Tensor x, Tensor n) -> Tensor
  x: non_differentiable
  n: non_differentiable

- name: special_chebyshev_polynomial_v.x_scalar(Scalar x, Tensor n) -> Tensor
  n: non_differentiable

- name: special_chebyshev_polynomial_v.n_scalar(Tensor x, Scalar n) -> Tensor
  x: non_differentiable

- name: special_chebyshev_polynomial_w(Tensor x, Tensor n) -> Tensor
  x: non_differentiable
  n: non_differentiable

- name: special_chebyshev_polynomial_w.x_scalar(Scalar x, Tensor n) -> Tensor
  n: non_differentiable

- name: special_chebyshev_polynomial_w.n_scalar(Tensor x, Scalar n) -> Tensor
  x: non_differentiable

- name: special_hermite_polynomial_h(Tensor x, Tensor n) -> Tensor
  x: non_differentiable
  n: non_differentiable

- name: special_hermite_polynomial_h.x_scalar(Scalar x, Tensor n) -> Tensor
  n: non_differentiable

- name: special_hermite_polynomial_h.n_scalar(Tensor x, Scalar n) -> Tensor
  x: non_differentiable

- name: special_hermite_polynomial_he(Tensor x, Tensor n) -> Tensor
  x: non_differentiable
  n: non_differentiable

- name: special_hermite_polynomial_he.x_scalar(Scalar x, Tensor n) -> Tensor
  n: non_differentiable

- name: special_hermite_polynomial_he.n_scalar(Tensor x, Scalar n) -> Tensor
  x: non_differentiable

- name: special_laguerre_polynomial_l(Tensor x, Tensor n) -> Tensor
  x: non_differentiable
  n: non_differentiable

- name: special_laguerre_polynomial_l.x_scalar(Scalar x, Tensor n) -> Tensor
  n: non_differentiable

- name: special_laguerre_polynomial_l.n_scalar(Tensor x, Scalar n) -> Tensor
  x: non_differentiable

- name: special_legendre_polynomial_p(Tensor x, Tensor n) -> Tensor
  x: non_differentiable
  n: non_differentiable

- name: special_legendre_polynomial_p.x_scalar(Scalar x, Tensor n) -> Tensor
  n: non_differentiable

- name: special_legendre_polynomial_p.n_scalar(Tensor x, Scalar n) -> Tensor
  x: non_differentiable

- name: special_modified_bessel_i0(Tensor self) -> Tensor
  self: non_differentiable

- name: special_modified_bessel_i1(Tensor self) -> Tensor
  self: non_differentiable

- name: special_modified_bessel_k0(Tensor self) -> Tensor
  self: non_differentiable

- name: special_modified_bessel_k1(Tensor self) -> Tensor
  self: non_differentiable

- name: special_scaled_modified_bessel_k1(Tensor x) -> Tensor
  x: non_differentiable

- name: special_shifted_chebyshev_polynomial_t(Tensor x, Tensor n) -> Tensor
  x: non_differentiable
  n: non_differentiable

- name: special_shifted_chebyshev_polynomial_t.x_scalar(Scalar x, Tensor n) -> Tensor
  n: non_differentiable

- name: special_shifted_chebyshev_polynomial_t.n_scalar(Tensor x, Scalar n) -> Tensor
  x: non_differentiable

- name: special_shifted_chebyshev_polynomial_u(Tensor x, Tensor n) -> Tensor
  x: non_differentiable
  n: non_differentiable

- name: special_shifted_chebyshev_polynomial_u.x_scalar(Scalar x, Tensor n) -> Tensor
  n: non_differentiable

- name: special_shifted_chebyshev_polynomial_u.n_scalar(Tensor x, Scalar n) -> Tensor
  x: non_differentiable

- name: special_shifted_chebyshev_polynomial_v(Tensor x, Tensor n) -> Tensor
  x: non_differentiable
  n: non_differentiable

- name: special_shifted_chebyshev_polynomial_v.x_scalar(Scalar x, Tensor n) -> Tensor
  n: non_differentiable

- name: special_shifted_chebyshev_polynomial_v.n_scalar(Tensor x, Scalar n) -> Tensor
  x: non_differentiable

- name: special_shifted_chebyshev_polynomial_w(Tensor x, Tensor n) -> Tensor
  x: non_differentiable
  n: non_differentiable

- name: special_shifted_chebyshev_polynomial_w.x_scalar(Scalar x, Tensor n) -> Tensor
  n: non_differentiable

- name: special_shifted_chebyshev_polynomial_w.n_scalar(Tensor x, Scalar n) -> Tensor
  x: non_differentiable

<<<<<<< HEAD
- name: _spdiags(Tensor diagonals, Tensor offsets, int[] shape, Layout? layout=None) -> Tensor
  diagonals: _spdiags_backward(grad, offsets, diagonals.sizes())
  offsets: non_differentiable
  result: auto_linear

- name: _spdiags_backward(Tensor grad_output, Tensor offsets, int[] input_shape) -> Tensor
  grad_output: _spdiags(grad, offsets, grad_output.sizes())
  offsets: non_differentiable
  result: auto_linear
=======
- name: special_spherical_bessel_j0(Tensor x) -> Tensor
  x: non_differentiable
>>>>>>> 5fc209ed
<|MERGE_RESOLUTION|>--- conflicted
+++ resolved
@@ -2951,7 +2951,9 @@
 - name: special_shifted_chebyshev_polynomial_w.n_scalar(Tensor x, Scalar n) -> Tensor
   x: non_differentiable
 
-<<<<<<< HEAD
+- name: special_spherical_bessel_j0(Tensor x) -> Tensor
+  x: non_differentiable
+
 - name: _spdiags(Tensor diagonals, Tensor offsets, int[] shape, Layout? layout=None) -> Tensor
   diagonals: _spdiags_backward(grad, offsets, diagonals.sizes())
   offsets: non_differentiable
@@ -2960,8 +2962,4 @@
 - name: _spdiags_backward(Tensor grad_output, Tensor offsets, int[] input_shape) -> Tensor
   grad_output: _spdiags(grad, offsets, grad_output.sizes())
   offsets: non_differentiable
-  result: auto_linear
-=======
-- name: special_spherical_bessel_j0(Tensor x) -> Tensor
-  x: non_differentiable
->>>>>>> 5fc209ed
+  result: auto_linear